--- conflicted
+++ resolved
@@ -49,15 +49,12 @@
   version: ~8.0.0
 - package: github.com/dgrijalva/jwt-go
   version: ~3.0.0
-<<<<<<< HEAD
 - package: github.com/dnsimple/dnsimple-go
   version: ~0.14.0
   subpackages:
   - dnsimple
-=======
 - package: github.com/cloudflare/cloudflare-go
   version: ~0.7.3
 - package: github.com/digitalocean/godo
   version: ~1.1.0
-- package: github.com/coreos/go-oidc
->>>>>>> 1592ef0a
+- package: github.com/coreos/go-oidc