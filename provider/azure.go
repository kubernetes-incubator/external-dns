/*
Copyright 2017 The Kubernetes Authors.

Licensed under the Apache License, Version 2.0 (the "License");
you may not use this file except in compliance with the License.
You may obtain a copy of the License at

    http://www.apache.org/licenses/LICENSE-2.0

Unless required by applicable law or agreed to in writing, software
distributed under the License is distributed on an "AS IS" BASIS,
WITHOUT WARRANTIES OR CONDITIONS OF ANY KIND, either express or implied.
See the License for the specific language governing permissions and
limitations under the License.
*/

package provider

import (
	"fmt"
	"io/ioutil"
	"strings"

	log "github.com/sirupsen/logrus"

	yaml "gopkg.in/yaml.v2"

	"github.com/Azure/azure-sdk-for-go/arm/dns"
	"github.com/Azure/go-autorest/autorest"
	"github.com/Azure/go-autorest/autorest/adal"
	"github.com/Azure/go-autorest/autorest/azure"
	"github.com/Azure/go-autorest/autorest/to"

	"github.com/kubernetes-incubator/external-dns/endpoint"
	"github.com/kubernetes-incubator/external-dns/plan"
)

const (
	azureRecordTTL = 300
)

type config struct {
	Cloud          string `json:"cloud" yaml:"cloud"`
	TenantID       string `json:"tenantId" yaml:"tenantId"`
	SubscriptionID string `json:"subscriptionId" yaml:"subscriptionId"`
	ResourceGroup  string `json:"resourceGroup" yaml:"resourceGroup"`
	Location       string `json:"location" yaml:"location"`
	ClientID       string `json:"aadClientId" yaml:"aadClientId"`
	ClientSecret   string `json:"aadClientSecret" yaml:"aadClientSecret"`
}

// ZonesClient is an interface of dns.ZoneClient that can be stubbed for testing.
type ZonesClient interface {
	ListByResourceGroup(resourceGroupName string, top *int32) (result dns.ZoneListResult, err error)
	ListByResourceGroupNextResults(lastResults dns.ZoneListResult) (result dns.ZoneListResult, err error)
}

// RecordsClient is an interface of dns.RecordClient that can be stubbed for testing.
type RecordsClient interface {
	ListByDNSZone(resourceGroupName string, zoneName string, top *int32) (result dns.RecordSetListResult, err error)
	ListByDNSZoneNextResults(list dns.RecordSetListResult) (result dns.RecordSetListResult, err error)
	Delete(resourceGroupName string, zoneName string, relativeRecordSetName string, recordType dns.RecordType, ifMatch string) (result autorest.Response, err error)
	CreateOrUpdate(resourceGroupName string, zoneName string, relativeRecordSetName string, recordType dns.RecordType, parameters dns.RecordSet, ifMatch string, ifNoneMatch string) (result dns.RecordSet, err error)
}

// AzureProvider implements the DNS provider for Microsoft's Azure cloud platform.
type AzureProvider struct {
	domainFilter  DomainFilter
	dryRun        bool
	resourceGroup string
	zonesClient   ZonesClient
	recordsClient RecordsClient
}

// NewAzureProvider creates a new Azure provider.
//
// Returns the provider or an error if a provider could not be created.
func NewAzureProvider(configFile string, domainFilter DomainFilter, resourceGroup string, dryRun bool) (*AzureProvider, error) {
	contents, err := ioutil.ReadFile(configFile)
	if err != nil {
		return nil, fmt.Errorf("failed to read Azure config file '%s': %v", configFile, err)
	}
	cfg := config{}
	err = yaml.Unmarshal(contents, &cfg)
	if err != nil {
		return nil, fmt.Errorf("failed to read Azure config file '%s': %v", configFile, err)
	}

	// If a resource group was given, override what was present in the config file
	if resourceGroup != "" {
		cfg.ResourceGroup = resourceGroup
	}

	var environment azure.Environment
	if cfg.Cloud == "" {
		environment = azure.PublicCloud
	} else {
		environment, err = azure.EnvironmentFromName(cfg.Cloud)
		if err != nil {
			return nil, fmt.Errorf("invalid cloud value '%s': %v", cfg.Cloud, err)
		}
	}

	oauthConfig, err := adal.NewOAuthConfig(environment.ActiveDirectoryEndpoint, cfg.TenantID)
	if err != nil {
		return nil, fmt.Errorf("failed to retrieve OAuth config: %v", err)
	}

	token, err := adal.NewServicePrincipalToken(*oauthConfig, cfg.ClientID, cfg.ClientSecret, environment.ResourceManagerEndpoint)
	if err != nil {
		return nil, fmt.Errorf("failed to create service principal token: %v", err)
	}

	zonesClient := dns.NewZonesClient(cfg.SubscriptionID)
	zonesClient.Authorizer = autorest.NewBearerAuthorizer(token)
	recordsClient := dns.NewRecordSetsClient(cfg.SubscriptionID)
	recordsClient.Authorizer = autorest.NewBearerAuthorizer(token)

	provider := &AzureProvider{
		domainFilter:  domainFilter,
		dryRun:        dryRun,
		resourceGroup: cfg.ResourceGroup,
		zonesClient:   zonesClient,
		recordsClient: recordsClient,
	}
	return provider, nil
}

// Records gets the current records.
//
// Returns the current records or an error if the operation failed.
func (p *AzureProvider) Records() (endpoints []*endpoint.Endpoint, _ error) {
	zones, err := p.zones()
	if err != nil {
		return nil, err
	}

	for _, zone := range zones {
		err := p.iterateRecords(*zone.Name, func(recordSet dns.RecordSet) bool {
			if recordSet.Name == nil || recordSet.Type == nil {
				log.Error("Skipping invalid record set with nil name or type.")
				return true
			}
			recordType := strings.TrimLeft(*recordSet.Type, "Microsoft.Network/dnszones/")
			if !supportedRecordType(recordType) {
				return true
			}
			name := formatAzureDNSName(*recordSet.Name, *zone.Name)
			target := extractAzureTarget(&recordSet)
			if target == "" {
				log.Errorf("Failed to extract target for '%s' with type '%s'.", name, recordType)
				return true
			}
			ep := endpoint.NewEndpoint(name, target, recordType)
			log.Debugf(
				"Found %s record for '%s' with target '%s'.",
				ep.RecordType,
				ep.DNSName,
				ep.Target,
			)
			endpoints = append(endpoints, ep)
			return true
		})
		if err != nil {
			return nil, err
		}
	}
	return endpoints, nil
}

// ApplyChanges applies the given changes.
//
// Returns nil if the operation was successful or an error if the operation failed.
func (p *AzureProvider) ApplyChanges(changes *plan.Changes) error {
	zones, err := p.zones()
	if err != nil {
		return err
	}

	deleted, updated := p.mapChanges(zones, changes)
	p.deleteRecords(deleted)
	p.updateRecords(updated)
	return nil
}

func (p *AzureProvider) zones() ([]dns.Zone, error) {
	log.Debug("Retrieving Azure DNS zones.")

	var zones []dns.Zone
	list, err := p.zonesClient.ListByResourceGroup(p.resourceGroup, nil)
	if err != nil {
		return nil, err
	}

	for list.Value != nil && len(*list.Value) > 0 {
		for _, zone := range *list.Value {
			if zone.Name != nil && p.domainFilter.Match(*zone.Name) {
				zones = append(zones, zone)
			}
		}

		list, err = p.zonesClient.ListByResourceGroupNextResults(list)
		if err != nil {
			return nil, err
		}
	}
	log.Debugf("Found %d Azure DNS zone(s).", len(zones))
	return zones, nil
}

func (p *AzureProvider) iterateRecords(zoneName string, callback func(dns.RecordSet) bool) error {
	log.Debugf("Retrieving Azure DNS records for zone '%s'.", zoneName)

	list, err := p.recordsClient.ListByDNSZone(p.resourceGroup, zoneName, nil)
	if err != nil {
		return err
	}

	for list.Value != nil && len(*list.Value) > 0 {
		for _, recordSet := range *list.Value {
			if !callback(recordSet) {
				return nil
			}
		}

		list, err = p.recordsClient.ListByDNSZoneNextResults(list)
		if err != nil {
			return err
		}
	}
	return nil
}

type azureChangeMap map[string][]*endpoint.Endpoint

func (p *AzureProvider) mapChanges(zones []dns.Zone, changes *plan.Changes) (azureChangeMap, azureChangeMap) {
	ignored := map[string]bool{}
	deleted := azureChangeMap{}
	updated := azureChangeMap{}
	zoneNameIDMapper := zoneIDName{}
	for _, z := range zones {
		if z.Name != nil {
			zoneNameIDMapper.Add(*z.Name, *z.Name)
		}
	}
	mapChange := func(changeMap azureChangeMap, change *endpoint.Endpoint) {
		zone, _ := zoneNameIDMapper.FindZone(change.DNSName)
		if zone == "" {
			if _, ok := ignored[change.DNSName]; !ok {
				ignored[change.DNSName] = true
				log.Infof("Ignoring changes to '%s' because a suitable Azure DNS zone was not found.", change.DNSName)
			}
			return
		}
		// Ensure the record type is suitable
<<<<<<< HEAD
		change.RecordType = change.SuitableType()
=======
>>>>>>> fe67bb37
		changeMap[zone] = append(changeMap[zone], change)
	}

	for _, change := range changes.Delete {
		mapChange(deleted, change)
	}

	for _, change := range changes.UpdateOld {
		mapChange(deleted, change)
	}

	for _, change := range changes.Create {
		mapChange(updated, change)
	}

	for _, change := range changes.UpdateNew {
		mapChange(updated, change)
	}
	return deleted, updated
}

func (p *AzureProvider) deleteRecords(deleted azureChangeMap) {
	// Delete records first
	for zone, endpoints := range deleted {
		for _, endpoint := range endpoints {
			name := p.recordSetNameForZone(zone, endpoint)
			if p.dryRun {
				log.Infof("Would delete %s record named '%s' for Azure DNS zone '%s'.", endpoint.RecordType, name, zone)
			} else {
				log.Infof("Deleting %s record named '%s' for Azure DNS zone '%s'.", endpoint.RecordType, name, zone)
				if _, err := p.recordsClient.Delete(p.resourceGroup, zone, name, dns.RecordType(endpoint.RecordType), ""); err != nil {
					log.Errorf(
						"Failed to delete %s record named '%s' for Azure DNS zone '%s': %v",
						endpoint.RecordType,
						name,
						zone,
						err,
					)
				}
			}
		}
	}
}

func (p *AzureProvider) updateRecords(updated azureChangeMap) {
	for zone, endpoints := range updated {
		for _, endpoint := range endpoints {
			name := p.recordSetNameForZone(zone, endpoint)
			if p.dryRun {
				log.Infof(
					"Would update %s record named '%s' to '%s' for Azure DNS zone '%s'.",
					endpoint.RecordType,
					name,
					endpoint.Target,
					zone,
				)
				continue
			}

			log.Infof(
				"Updating %s record named '%s' to '%s' for Azure DNS zone '%s'.",
				endpoint.RecordType,
				name,
				endpoint.Target,
				zone,
			)

			recordSet, err := p.newRecordSet(endpoint)
			if err == nil {
				_, err = p.recordsClient.CreateOrUpdate(
					p.resourceGroup,
					zone,
					name,
					dns.RecordType(endpoint.RecordType),
					recordSet,
					"",
					"",
				)
			}
			if err != nil {
				log.Errorf(
					"Failed to update %s record named '%s' to '%s' for DNS zone '%s': %v",
					endpoint.RecordType,
					name,
					endpoint.Target,
					zone,
					err,
				)
			}
		}
	}
}

func (p *AzureProvider) recordSetNameForZone(zone string, endpoint *endpoint.Endpoint) string {
	// Remove the zone from the record set
	name := endpoint.DNSName
	name = name[:len(name)-len(zone)]
	name = strings.TrimSuffix(name, ".")

	// For root, use @
	if name == "" {
		return "@"
	}
	return name
}

func (p *AzureProvider) newRecordSet(endpoint *endpoint.Endpoint) (dns.RecordSet, error) {
	switch dns.RecordType(endpoint.RecordType) {
	case dns.A:
		return dns.RecordSet{
			RecordSetProperties: &dns.RecordSetProperties{
				TTL: to.Int64Ptr(azureRecordTTL),
				ARecords: &[]dns.ARecord{
					{
						Ipv4Address: to.StringPtr(endpoint.Target),
					},
				},
			},
		}, nil
	case dns.CNAME:
		return dns.RecordSet{
			RecordSetProperties: &dns.RecordSetProperties{
				TTL: to.Int64Ptr(azureRecordTTL),
				CnameRecord: &dns.CnameRecord{
					Cname: to.StringPtr(endpoint.Target),
				},
			},
		}, nil
	case dns.TXT:
		return dns.RecordSet{
			RecordSetProperties: &dns.RecordSetProperties{
				TTL: to.Int64Ptr(azureRecordTTL),
				TxtRecords: &[]dns.TxtRecord{
					{
						Value: &[]string{
							endpoint.Target,
						},
					},
				},
			},
		}, nil
	}
	return dns.RecordSet{}, fmt.Errorf("unsupported record type '%s'", endpoint.RecordType)
}

// Helper function (shared with test code)
func formatAzureDNSName(recordName, zoneName string) string {
	if recordName == "@" {
		return zoneName
	}
	return fmt.Sprintf("%s.%s", recordName, zoneName)
}

// Helper function (shared with text code)
func extractAzureTarget(recordSet *dns.RecordSet) string {
	properties := recordSet.RecordSetProperties
	if properties == nil {
		return ""
	}

	// Check for A records
	aRecords := properties.ARecords
	if aRecords != nil && len(*aRecords) > 0 && (*aRecords)[0].Ipv4Address != nil {
		return *(*aRecords)[0].Ipv4Address
	}

	// Check for CNAME records
	cnameRecord := properties.CnameRecord
	if cnameRecord != nil && cnameRecord.Cname != nil {
		return *cnameRecord.Cname
	}

	// Check for TXT records
	txtRecords := properties.TxtRecords
	if txtRecords != nil && len(*txtRecords) > 0 && (*txtRecords)[0].Value != nil {
		values := (*txtRecords)[0].Value
		if values != nil && len(*values) > 0 {
			return (*values)[0]
		}
	}
	return ""
}<|MERGE_RESOLUTION|>--- conflicted
+++ resolved
@@ -253,10 +253,6 @@
 			return
 		}
 		// Ensure the record type is suitable
-<<<<<<< HEAD
-		change.RecordType = change.SuitableType()
-=======
->>>>>>> fe67bb37
 		changeMap[zone] = append(changeMap[zone], change)
 	}
 
