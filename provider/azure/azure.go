--- conflicted
+++ resolved
@@ -19,11 +19,7 @@
 import (
 	"context"
 	"fmt"
-<<<<<<< HEAD
-	"io/ioutil"
 	"strconv"
-=======
->>>>>>> ae105451
 	"strings"
 
 	log "github.com/sirupsen/logrus"
