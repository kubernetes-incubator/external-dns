--- conflicted
+++ resolved
@@ -19,19 +19,10 @@
 import (
 	"context"
 	"fmt"
-	"io/ioutil"
 	"strings"
 
-<<<<<<< HEAD
-	yaml "gopkg.in/yaml.v2"
-
-	"github.com/Azure/azure-sdk-for-go/profiles/latest/privatedns/mgmt/privatedns"
-	"github.com/Azure/go-autorest/autorest"
-	"github.com/Azure/go-autorest/autorest/azure"
-=======
 	"github.com/Azure/azure-sdk-for-go/services/privatedns/mgmt/2018-09-01/privatedns"
 	"github.com/Azure/go-autorest/autorest"
->>>>>>> 2ac069a1
 	"github.com/Azure/go-autorest/autorest/to"
 	log "github.com/sirupsen/logrus"
 
@@ -56,10 +47,7 @@
 type AzurePrivateDNSProvider struct {
 	provider.BaseProvider
 	domainFilter                 endpoint.DomainFilter
-<<<<<<< HEAD
 	zoneNameFilter               endpoint.DomainFilter
-=======
->>>>>>> 2ac069a1
 	zoneIDFilter                 provider.ZoneIDFilter
 	dryRun                       bool
 	resourceGroup                string
@@ -71,57 +59,17 @@
 // NewAzurePrivateDNSProvider creates a new Azure Private DNS provider.
 //
 // Returns the provider or an error if a provider could not be created.
-<<<<<<< HEAD
 func NewAzurePrivateDNSProvider(configFile string, domainFilter endpoint.DomainFilter, zoneNameFilter endpoint.DomainFilter, zoneIDFilter provider.ZoneIDFilter, userAssignedIdentityClientID string, dryRun bool) (*AzurePrivateDNSProvider, error) {
-	contents, err := ioutil.ReadFile(configFile)
+	cfg, err := getConfig(configFile, userAssignedIdentityClientID)
 	if err != nil {
 		return nil, fmt.Errorf("failed to read Azure config file '%s': %v", configFile, err)
 	}
-	cfg := config{}
-	err = yaml.Unmarshal(contents, &cfg)
-	if err != nil {
-		return nil, fmt.Errorf("failed to read Azure config file '%s': %v", configFile, err)
-	}
-
-	// If userAssignedIdentityClientID is provided explicitly, override existing one in config file
-	if userAssignedIdentityClientID != "" {
-		cfg.UserAssignedIdentityID = userAssignedIdentityClientID
-	}
-
-	var environment azure.Environment
-	if cfg.Cloud == "" {
-		environment = azure.PublicCloud
-	} else {
-		environment, err = azure.EnvironmentFromName(cfg.Cloud)
-		if err != nil {
-			return nil, fmt.Errorf("invalid cloud value '%s': %v", cfg.Cloud, err)
-		}
-	}
-
-	token, err := getAccessToken(cfg, environment)
-=======
-func NewAzurePrivateDNSProvider(configFile string, domainFilter endpoint.DomainFilter, zoneIDFilter provider.ZoneIDFilter, resourceGroup, userAssignedIdentityClientID string, dryRun bool) (*AzurePrivateDNSProvider, error) {
-	cfg, err := getConfig(configFile, resourceGroup, userAssignedIdentityClientID)
-	if err != nil {
-		return nil, fmt.Errorf("failed to read Azure config file '%s': %v", configFile, err)
-	}
 
 	token, err := getAccessToken(*cfg, cfg.Environment)
->>>>>>> 2ac069a1
 	if err != nil {
 		return nil, fmt.Errorf("failed to get token: %v", err)
 	}
 
-<<<<<<< HEAD
-	zonesClient := privatedns.NewPrivateZonesClientWithBaseURI(environment.ResourceManagerEndpoint, cfg.SubscriptionID)
-	zonesClient.Authorizer = autorest.NewBearerAuthorizer(token)
-	recordSetsClient := privatedns.NewRecordSetsClientWithBaseURI(environment.ResourceManagerEndpoint, cfg.SubscriptionID)
-	recordSetsClient.Authorizer = autorest.NewBearerAuthorizer(token)
-
-	provider := &AzurePrivateDNSProvider{
-		domainFilter:                 domainFilter,
-		zoneNameFilter:               zoneNameFilter,
-=======
 	zonesClient := privatedns.NewPrivateZonesClientWithBaseURI(cfg.Environment.ResourceManagerEndpoint, cfg.SubscriptionID)
 	zonesClient.Authorizer = autorest.NewBearerAuthorizer(token)
 	recordSetsClient := privatedns.NewRecordSetsClientWithBaseURI(cfg.Environment.ResourceManagerEndpoint, cfg.SubscriptionID)
@@ -129,19 +77,14 @@
 
 	return &AzurePrivateDNSProvider{
 		domainFilter:                 domainFilter,
->>>>>>> 2ac069a1
+		zoneNameFilter:               zoneNameFilter,
 		zoneIDFilter:                 zoneIDFilter,
 		dryRun:                       dryRun,
 		resourceGroup:                cfg.ResourceGroup,
 		userAssignedIdentityClientID: cfg.UserAssignedIdentityID,
 		zonesClient:                  zonesClient,
 		recordSetsClient:             recordSetsClient,
-<<<<<<< HEAD
-	}
-	return provider, nil
-=======
 	}, nil
->>>>>>> 2ac069a1
 }
 
 // Records gets the current records.
