--- conflicted
+++ resolved
@@ -201,11 +201,7 @@
 	records := []*inMemoryRecord{}
 	for _, ep := range endpoints {
 		records = append(records, &inMemoryRecord{
-<<<<<<< HEAD
-			Type:   ep.SuitableType(),
-=======
 			Type:   ep.RecordType,
->>>>>>> fe67bb37
 			Name:   ep.DNSName,
 			Target: ep.Target,
 		})
