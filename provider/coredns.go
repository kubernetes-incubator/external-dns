--- conflicted
+++ resolved
@@ -1,13 +1,4 @@
 /*
-
-<<<<<<< HEAD
-<<<<<<< HEAD
-
-=======
->>>>>>> 4a4f7278... pr_1301 - CoreDNS Feature - On Premise Addresses
-=======
-
->>>>>>> 914d0ba1
 Copyright 2017 The Kubernetes Authors.
 
 Licensed under the Apache License, Version 2.0 (the "License");
