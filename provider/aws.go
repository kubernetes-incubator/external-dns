/*
Copyright 2017 The Kubernetes Authors.

Licensed under the Apache License, Version 2.0 (the "License");
you may not use this file except in compliance with the License.
You may obtain a copy of the License at

    http://www.apache.org/licenses/LICENSE-2.0

Unless required by applicable law or agreed to in writing, software
distributed under the License is distributed on an "AS IS" BASIS,
WITHOUT WARRANTIES OR CONDITIONS OF ANY KIND, either express or implied.
See the License for the specific language governing permissions and
limitations under the License.
*/

package provider

import (
	"strings"

	log "github.com/Sirupsen/logrus"
	"github.com/linki/instrumented_http"

	"github.com/aws/aws-sdk-go/aws"
	"github.com/aws/aws-sdk-go/aws/session"
	"github.com/aws/aws-sdk-go/service/route53"

	"github.com/kubernetes-incubator/external-dns/endpoint"
	"github.com/kubernetes-incubator/external-dns/plan"
)

const (
	elbHostnameSuffix    = ".elb.amazonaws.com"
	evaluateTargetHealth = true
	recordTTL            = 300
)

var (
	// see: https://docs.aws.amazon.com/general/latest/gr/rande.html
	canonicalHostedZones = map[string]string{
		"us-east-1" + elbHostnameSuffix:      "Z35SXDOTRQ7X7K",
		"us-east-2" + elbHostnameSuffix:      "Z3AADJGX6KTTL2",
		"us-west-1" + elbHostnameSuffix:      "Z368ELLRRE2KJ0",
		"us-west-2" + elbHostnameSuffix:      "Z1H1FL5HABSF5",
		"ca-central-1" + elbHostnameSuffix:   "ZQSVJUPU6J1EY",
		"ap-south-1" + elbHostnameSuffix:     "ZP97RAFLXTNZK",
		"ap-northeast-2" + elbHostnameSuffix: "ZWKZPGTI48KDX",
		"ap-southeast-1" + elbHostnameSuffix: "Z1LMS91P8CMLE5",
		"ap-southeast-2" + elbHostnameSuffix: "Z1GM3OXH4ZPM65",
		"ap-northeast-1" + elbHostnameSuffix: "Z14GRHDCWA56QT",
		"eu-central-1" + elbHostnameSuffix:   "Z215JYRZR1TBD5",
		"eu-west-1" + elbHostnameSuffix:      "Z32O12XQLNTSW2",
		"eu-west-2" + elbHostnameSuffix:      "ZHURV8PSTC4K8",
		"sa-east-1" + elbHostnameSuffix:      "Z2P70J7HTTTPLU",
	}
)

// Route53API is the subset of the AWS Route53 API that we actually use.  Add methods as required. Signatures must match exactly.
// mostly taken from: https://github.com/kubernetes/kubernetes/blob/853167624edb6bc0cfdcdfb88e746e178f5db36c/federation/pkg/dnsprovider/providers/aws/route53/stubs/route53api.go
type Route53API interface {
	ListResourceRecordSetsPages(input *route53.ListResourceRecordSetsInput, fn func(resp *route53.ListResourceRecordSetsOutput, lastPage bool) (shouldContinue bool)) error
	ChangeResourceRecordSets(*route53.ChangeResourceRecordSetsInput) (*route53.ChangeResourceRecordSetsOutput, error)
	CreateHostedZone(*route53.CreateHostedZoneInput) (*route53.CreateHostedZoneOutput, error)
	ListHostedZonesPages(input *route53.ListHostedZonesInput, fn func(resp *route53.ListHostedZonesOutput, lastPage bool) (shouldContinue bool)) error
}

// AWSProvider is an implementation of Provider for AWS Route53.
type AWSProvider struct {
	client Route53API
	dryRun bool
	// only consider hosted zones managing domains ending in this suffix
	domainFilter DomainFilter
	// filter hosted zones by type (e.g. private or public)
	zoneTypeFilter ZoneTypeFilter
}

// NewAWSProvider initializes a new AWS Route53 based Provider.
func NewAWSProvider(domainFilter DomainFilter, zoneTypeFilter ZoneTypeFilter, dryRun bool) (*AWSProvider, error) {
	config := aws.NewConfig()

	config = config.WithHTTPClient(
		instrumented_http.NewClient(config.HTTPClient, &instrumented_http.Callbacks{
			PathProcessor: func(path string) string {
				parts := strings.Split(path, "/")
				return parts[len(parts)-1]
			},
		}),
	)

	session, err := session.NewSessionWithOptions(session.Options{
		Config:            *config,
		SharedConfigState: session.SharedConfigEnable,
	})
	if err != nil {
		return nil, err
	}

	provider := &AWSProvider{
		client:         route53.New(session),
		domainFilter:   domainFilter,
		zoneTypeFilter: zoneTypeFilter,
		dryRun:         dryRun,
	}

	return provider, nil
}

// Zones returns the list of hosted zones.
func (p *AWSProvider) Zones() (map[string]*route53.HostedZone, error) {
	zones := make(map[string]*route53.HostedZone)

	f := func(resp *route53.ListHostedZonesOutput, lastPage bool) (shouldContinue bool) {
		for _, zone := range resp.HostedZones {
			if !p.zoneTypeFilter.Match(zone) {
				continue
			}

			if !p.domainFilter.Match(aws.StringValue(zone.Name)) {
				continue
			}

			zones[aws.StringValue(zone.Id)] = zone
		}

		return true
	}

	err := p.client.ListHostedZonesPages(&route53.ListHostedZonesInput{}, f)
	if err != nil {
		return nil, err
	}

	return zones, nil
}

// wildcardUnescape converts \\052.abc back to *.abc
// Route53 stores wildcards escaped: http://docs.aws.amazon.com/Route53/latest/DeveloperGuide/DomainNameFormat.html?shortFooter=true#domain-name-format-asterisk
func wildcardUnescape(s string) string {
	if strings.HasPrefix(s, "\\052") {
		s = strings.Replace(s, "\\052", "*", 1)
	}
	return s
}

// Records returns the list of records in a given hosted zone.
func (p *AWSProvider) Records() (endpoints []*endpoint.Endpoint, _ error) {
	zones, err := p.Zones()
	if err != nil {
		return nil, err
	}

	f := func(resp *route53.ListResourceRecordSetsOutput, lastPage bool) (shouldContinue bool) {
		for _, r := range resp.ResourceRecordSets {
			// TODO(linki, ownership): Remove once ownership system is in place.
			// See: https://github.com/kubernetes-incubator/external-dns/pull/122/files/74e2c3d3e237411e619aefc5aab694742001cdec#r109863370
			switch aws.StringValue(r.Type) {
			case route53.RRTypeA, route53.RRTypeCname, route53.RRTypeTxt:
				break
			default:
				continue
			}

			var ttl endpoint.TTL
			if r.TTL != nil {
				ttl = endpoint.TTL(*r.TTL)
			}
			for _, rr := range r.ResourceRecords {
				endpoints = append(endpoints, endpoint.NewEndpointWithTTL(wildcardUnescape(aws.StringValue(r.Name)), aws.StringValue(rr.Value), aws.StringValue(r.Type), ttl))
			}

			if r.AliasTarget != nil {
<<<<<<< HEAD
				endpoints = append(endpoints, endpoint.NewEndpointWithTTL(wildcardUnescape(aws.StringValue(r.Name)), aws.StringValue(r.AliasTarget.DNSName), "ALIAS", ttl))
=======
				endpoints = append(endpoints, endpoint.NewEndpoint(wildcardUnescape(aws.StringValue(r.Name)), aws.StringValue(r.AliasTarget.DNSName), endpoint.RecordTypeCNAME))
>>>>>>> 485ede32
			}
		}

		return true
	}

	for _, z := range zones {
		params := &route53.ListResourceRecordSetsInput{
			HostedZoneId: z.Id,
		}

		if err := p.client.ListResourceRecordSetsPages(params, f); err != nil {
			return nil, err
		}
	}

	return endpoints, nil
}

// CreateRecords creates a given set of DNS records in the given hosted zone.
func (p *AWSProvider) CreateRecords(endpoints []*endpoint.Endpoint) error {
	return p.submitChanges(newChanges(route53.ChangeActionCreate, endpoints))
}

// UpdateRecords updates a given set of old records to a new set of records in a given hosted zone.
func (p *AWSProvider) UpdateRecords(endpoints, _ []*endpoint.Endpoint) error {
	return p.submitChanges(newChanges(route53.ChangeActionUpsert, endpoints))
}

// DeleteRecords deletes a given set of DNS records in a given zone.
func (p *AWSProvider) DeleteRecords(endpoints []*endpoint.Endpoint) error {
	return p.submitChanges(newChanges(route53.ChangeActionDelete, endpoints))
}

// ApplyChanges applies a given set of changes in a given zone.
func (p *AWSProvider) ApplyChanges(changes *plan.Changes) error {
	combinedChanges := make([]*route53.Change, 0, len(changes.Create)+len(changes.UpdateNew)+len(changes.Delete))

	combinedChanges = append(combinedChanges, newChanges(route53.ChangeActionCreate, changes.Create)...)
	combinedChanges = append(combinedChanges, newChanges(route53.ChangeActionUpsert, changes.UpdateNew)...)
	combinedChanges = append(combinedChanges, newChanges(route53.ChangeActionDelete, changes.Delete)...)

	return p.submitChanges(combinedChanges)
}

// submitChanges takes a zone and a collection of Changes and sends them as a single transaction.
func (p *AWSProvider) submitChanges(changes []*route53.Change) error {
	// return early if there is nothing to change
	if len(changes) == 0 {
		log.Info("All records are already up to date")
		return nil
	}

	zones, err := p.Zones()
	if err != nil {
		return err
	}

	// separate into per-zone change sets to be passed to the API.
	changesByZone := changesByZone(zones, changes)

	for z, cs := range changesByZone {
		for _, c := range cs {
			log.Infof("Changing records: %s %s ...", aws.StringValue(c.Action), c.String())
		}
		if !p.dryRun {
			params := &route53.ChangeResourceRecordSetsInput{
				HostedZoneId: aws.String(z),
				ChangeBatch: &route53.ChangeBatch{
					Changes: cs,
				},
			}

			if _, err := p.client.ChangeResourceRecordSets(params); err != nil {
				log.Error(err) //TODO(ideahitme): consider changing the interface in cases when this error might be a concern for other components
				continue
			}
			log.Infof("Record in zone %s were successfully updated", aws.StringValue(zones[z].Name))
		}
	}

	return nil
}

// changesByZone separates a multi-zone change into a single change per zone.
func changesByZone(zones map[string]*route53.HostedZone, changeSet []*route53.Change) map[string][]*route53.Change {
	changes := make(map[string][]*route53.Change)

	for _, z := range zones {
		changes[aws.StringValue(z.Id)] = []*route53.Change{}
	}

	for _, c := range changeSet {
		hostname := ensureTrailingDot(aws.StringValue(c.ResourceRecordSet.Name))

		zone := suitableZone(hostname, zones)
		if zone == nil {
			log.Debugf("Skipping record %s because no hosted zone matching record DNS Name was detected ", c.String())
			continue
		}
		changes[aws.StringValue(zone.Id)] = append(changes[aws.StringValue(zone.Id)], c)
	}

	// separating a change could lead to empty sub changes, remove them here.
	for zone, change := range changes {
		if len(change) == 0 {
			delete(changes, zone)
		}
	}

	return changes
}

// newChanges returns a collection of Changes based on the given records and action.
func newChanges(action string, endpoints []*endpoint.Endpoint) []*route53.Change {
	changes := make([]*route53.Change, 0, len(endpoints))

	for _, endpoint := range endpoints {
		changes = append(changes, newChange(action, endpoint))
	}

	return changes
}

// newChange returns a Change of the given record by the given action, e.g.
// action=ChangeActionCreate returns a change for creation of the record and
// action=ChangeActionDelete returns a change for deletion of the record.
func newChange(action string, endpoint *endpoint.Endpoint) *route53.Change {
	change := &route53.Change{
		Action: aws.String(action),
		ResourceRecordSet: &route53.ResourceRecordSet{
			Name: aws.String(endpoint.DNSName),
		},
	}

	if isAWSLoadBalancer(endpoint) {
		change.ResourceRecordSet.Type = aws.String(route53.RRTypeA)
		change.ResourceRecordSet.AliasTarget = &route53.AliasTarget{
			DNSName:              aws.String(endpoint.Target),
			HostedZoneId:         aws.String(canonicalHostedZone(endpoint.Target)),
			EvaluateTargetHealth: aws.Bool(evaluateTargetHealth),
		}
	} else {
<<<<<<< HEAD
		change.ResourceRecordSet.Type = aws.String(suitableType(endpoint))
		if !endpoint.RecordTTL.IsConfigured() {
			change.ResourceRecordSet.TTL = aws.Int64(recordTTL)
		} else {
			change.ResourceRecordSet.TTL = aws.Int64(int64(endpoint.RecordTTL))
		}
=======
		change.ResourceRecordSet.Type = aws.String(endpoint.RecordType)
		change.ResourceRecordSet.TTL = aws.Int64(recordTTL)
>>>>>>> 485ede32
		change.ResourceRecordSet.ResourceRecords = []*route53.ResourceRecord{
			{
				Value: aws.String(endpoint.Target),
			},
		}
	}

	return change
}

// suitableZone returns the most suitable zone for a given hostname and a set of zones.
func suitableZone(hostname string, zones map[string]*route53.HostedZone) *route53.HostedZone {
	var zone *route53.HostedZone

	for _, z := range zones {
		if strings.HasSuffix(hostname, aws.StringValue(z.Name)) {
			if zone == nil || len(aws.StringValue(z.Name)) > len(aws.StringValue(zone.Name)) {
				zone = z
			}
		}
	}

	return zone
}

// isAWSLoadBalancer determines if a given hostname belongs to an AWS load balancer.
func isAWSLoadBalancer(ep *endpoint.Endpoint) bool {
	if ep.RecordType == endpoint.RecordTypeCNAME {
		return canonicalHostedZone(ep.Target) != ""
	}

	return false
}

// canonicalHostedZone returns the matching canonical zone for a given hostname.
func canonicalHostedZone(hostname string) string {
	for suffix, zone := range canonicalHostedZones {
		if strings.HasSuffix(hostname, suffix) {
			return zone
		}
	}

	return ""
}<|MERGE_RESOLUTION|>--- conflicted
+++ resolved
@@ -170,11 +170,7 @@
 			}
 
 			if r.AliasTarget != nil {
-<<<<<<< HEAD
-				endpoints = append(endpoints, endpoint.NewEndpointWithTTL(wildcardUnescape(aws.StringValue(r.Name)), aws.StringValue(r.AliasTarget.DNSName), "ALIAS", ttl))
-=======
-				endpoints = append(endpoints, endpoint.NewEndpoint(wildcardUnescape(aws.StringValue(r.Name)), aws.StringValue(r.AliasTarget.DNSName), endpoint.RecordTypeCNAME))
->>>>>>> 485ede32
+				endpoints = append(endpoints, endpoint.NewEndpointWithTTL(wildcardUnescape(aws.StringValue(r.Name)), aws.StringValue(r.AliasTarget.DNSName), endpoint.RecordTypeCNAME, ttl))
 			}
 		}
 
@@ -318,17 +314,12 @@
 			EvaluateTargetHealth: aws.Bool(evaluateTargetHealth),
 		}
 	} else {
-<<<<<<< HEAD
-		change.ResourceRecordSet.Type = aws.String(suitableType(endpoint))
+		change.ResourceRecordSet.Type = aws.String(endpoint.RecordType)
 		if !endpoint.RecordTTL.IsConfigured() {
 			change.ResourceRecordSet.TTL = aws.Int64(recordTTL)
 		} else {
 			change.ResourceRecordSet.TTL = aws.Int64(int64(endpoint.RecordTTL))
 		}
-=======
-		change.ResourceRecordSet.Type = aws.String(endpoint.RecordType)
-		change.ResourceRecordSet.TTL = aws.Int64(recordTTL)
->>>>>>> 485ede32
 		change.ResourceRecordSet.ResourceRecords = []*route53.ResourceRecord{
 			{
 				Value: aws.String(endpoint.Target),
