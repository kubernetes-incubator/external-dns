--- conflicted
+++ resolved
@@ -369,11 +369,7 @@
 
 		for i, b := range batchCs {
 			for _, c := range b {
-<<<<<<< HEAD
-				log.Infof("Desired change: %s %s %s %v", *c.Action, *c.ResourceRecordSet.Name, *c.ResourceRecordSet.Type, c.ResourceRecordSet.ResourceRecords)
-=======
-				log.Infof("Desired change: %s %s %s [Id: %s]", *c.Action, *c.ResourceRecordSet.Name, *c.ResourceRecordSet.Type, z)
->>>>>>> cc3ebf86
+				log.Infof("Desired change: %s %s %s [Id: %s] %v", *c.Action, *c.ResourceRecordSet.Name, *c.ResourceRecordSet.Type, z, c.ResourceRecordSet.ResourceRecords)
 			}
 
 			if !p.dryRun {
