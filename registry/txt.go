--- conflicted
+++ resolved
@@ -41,24 +41,18 @@
 	recordsCacheRefreshTime time.Time
 	cacheInterval           time.Duration
 
-<<<<<<< HEAD
-	// encrypt text records
-	txtEncryptEnabled bool
-	txtEncryptAESKey  []byte
-}
-
-// NewTXTRegistry returns new TXTRegistry object
-func NewTXTRegistry(provider provider.Provider, txtPrefix, txtSuffix, ownerID string, cacheInterval time.Duration, txtEncryptEnabled bool, txtEncryptAESKey []byte) (*TXTRegistry, error) {
-=======
 	// optional string to use to replace the asterisk in wildcard entries - without using this,
 	// registry TXT records corresponding to wildcard records will be invalid (and rejected by most providers), due to
 	// having a '*' appear (not as the first character) - see https://tools.ietf.org/html/rfc1034#section-4.3.3
 	wildcardReplacement string
+
+	// encrypt text records
+	txtEncryptEnabled bool
+	txtEncryptAESKey  []byte
 }
 
 // NewTXTRegistry returns new TXTRegistry object
-func NewTXTRegistry(provider provider.Provider, txtPrefix, txtSuffix, ownerID string, cacheInterval time.Duration, txtWildcardReplacement string) (*TXTRegistry, error) {
->>>>>>> 057cae0d
+func NewTXTRegistry(provider provider.Provider, txtPrefix, txtSuffix, ownerID string, cacheInterval time.Duration, txtWildcardReplacement string, txtEncryptEnabled bool, txtEncryptAESKey []byte) (*TXTRegistry, error) {
 	if ownerID == "" {
 		return nil, errors.New("owner id cannot be empty")
 	}
@@ -78,20 +72,13 @@
 	mapper := newaffixNameMapper(txtPrefix, txtSuffix, txtWildcardReplacement)
 
 	return &TXTRegistry{
-<<<<<<< HEAD
-		provider:          provider,
-		ownerID:           ownerID,
-		mapper:            mapper,
-		cacheInterval:     cacheInterval,
-		txtEncryptEnabled: txtEncryptEnabled,
-		txtEncryptAESKey:  txtEncryptAESKey,
-=======
 		provider:            provider,
 		ownerID:             ownerID,
 		mapper:              mapper,
 		cacheInterval:       cacheInterval,
 		wildcardReplacement: txtWildcardReplacement,
->>>>>>> 057cae0d
+		txtEncryptEnabled:   txtEncryptEnabled,
+		txtEncryptAESKey:    txtEncryptAESKey,
 	}, nil
 }
 
