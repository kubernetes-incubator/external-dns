/*
Copyright 2017 The Kubernetes Authors.

Licensed under the Apache License, Version 2.0 (the "License");
you may not use this file except in compliance with the License.
You may obtain a copy of the License at

    http://www.apache.org/licenses/LICENSE-2.0

Unless required by applicable law or agreed to in writing, software
distributed under the License is distributed on an "AS IS" BASIS,
WITHOUT WARRANTIES OR CONDITIONS OF ANY KIND, either express or implied.
See the License for the specific language governing permissions and
limitations under the License.
*/

package registry

import (
	"context"
	"reflect"
	"testing"
	"time"

	"github.com/stretchr/testify/assert"
	"github.com/stretchr/testify/require"

	"sigs.k8s.io/external-dns/endpoint"
	"sigs.k8s.io/external-dns/internal/testutils"
	"sigs.k8s.io/external-dns/plan"
	"sigs.k8s.io/external-dns/provider"
	"sigs.k8s.io/external-dns/provider/inmemory"
)

const (
	testZone = "test-zone.example.org"
)

func TestTXTRegistry(t *testing.T) {
	t.Run("TestNewTXTRegistry", testTXTRegistryNew)
	t.Run("TestRecords", testTXTRegistryRecords)
	t.Run("TestApplyChanges", testTXTRegistryApplyChanges)
}

func testTXTRegistryNew(t *testing.T) {
	p := inmemory.NewInMemoryProvider()
<<<<<<< HEAD
	_, err := NewTXTRegistry(p, "txt", "", "", time.Hour, false, nil)
	require.Error(t, err)

	_, err = NewTXTRegistry(p, "", "txt", "", time.Hour, false, nil)
	require.Error(t, err)

	r, err := NewTXTRegistry(p, "txt", "", "owner", time.Hour, false, nil)
	require.NoError(t, err)
	assert.Equal(t, p, r.provider)

	r, err = NewTXTRegistry(p, "", "txt", "owner", time.Hour, false, nil)
	require.NoError(t, err)

	_, err = NewTXTRegistry(p, "txt", "txt", "owner", time.Hour, false, nil)
=======
	_, err := NewTXTRegistry(p, "txt", "", "", time.Hour, "")
	require.Error(t, err)

	_, err = NewTXTRegistry(p, "", "txt", "", time.Hour, "")
	require.Error(t, err)

	r, err := NewTXTRegistry(p, "txt", "", "owner", time.Hour, "")
	require.NoError(t, err)
	assert.Equal(t, p, r.provider)

	r, err = NewTXTRegistry(p, "", "txt", "owner", time.Hour, "")
	require.NoError(t, err)

	_, err = NewTXTRegistry(p, "txt", "txt", "owner", time.Hour, "")
>>>>>>> 057cae0d
	require.Error(t, err)

	_, ok := r.mapper.(affixNameMapper)
	require.True(t, ok)
	assert.Equal(t, "owner", r.ownerID)
	assert.Equal(t, p, r.provider)

<<<<<<< HEAD
	aesKey := []byte(";k&l)nUC/33:{?d{3)54+,AD?]SX%yh^")
	_, err = NewTXTRegistry(p, "", "", "owner", time.Hour, false, nil)
	require.NoError(t, err)

	_, err = NewTXTRegistry(p, "", "", "owner", time.Hour, false, aesKey)
	require.NoError(t, err)

	_, err = NewTXTRegistry(p, "", "", "owner", time.Hour, true, nil)
	require.Error(t, err)

	r, err = NewTXTRegistry(p, "", "", "owner", time.Hour, true, aesKey)
=======
	r, err = NewTXTRegistry(p, "", "", "owner", time.Hour, "")
>>>>>>> 057cae0d
	require.NoError(t, err)

	_, ok = r.mapper.(affixNameMapper)
	assert.True(t, ok)
}

func testTXTRegistryRecords(t *testing.T) {
	t.Run("With prefix", testTXTRegistryRecordsPrefixed)
	t.Run("With suffix", testTXTRegistryRecordsSuffixed)
	t.Run("No prefix", testTXTRegistryRecordsNoPrefix)
}

func testTXTRegistryRecordsPrefixed(t *testing.T) {
	ctx := context.Background()
	p := inmemory.NewInMemoryProvider()
	p.CreateZone(testZone)
	p.ApplyChanges(ctx, &plan.Changes{
		Create: []*endpoint.Endpoint{
			newEndpointWithOwnerAndLabels("foo.test-zone.example.org", "foo.loadbalancer.com", endpoint.RecordTypeCNAME, "", endpoint.Labels{"foo": "somefoo"}),
			newEndpointWithOwnerAndLabels("bar.test-zone.example.org", "my-domain.com", endpoint.RecordTypeCNAME, "", endpoint.Labels{"bar": "somebar"}),
			newEndpointWithOwner("txt.bar.test-zone.example.org", "\"heritage=external-dns,external-dns/owner=owner\"", endpoint.RecordTypeTXT, ""),
			newEndpointWithOwner("txt.bar.test-zone.example.org", "baz.test-zone.example.org", endpoint.RecordTypeCNAME, ""),
			newEndpointWithOwner("qux.test-zone.example.org", "random", endpoint.RecordTypeTXT, ""),
			newEndpointWithOwnerAndLabels("tar.test-zone.example.org", "tar.loadbalancer.com", endpoint.RecordTypeCNAME, "", endpoint.Labels{"tar": "sometar"}),
			newEndpointWithOwner("TxT.tar.test-zone.example.org", "\"heritage=external-dns,external-dns/owner=owner-2\"", endpoint.RecordTypeTXT, ""), // case-insensitive TXT prefix
			newEndpointWithOwner("foobar.test-zone.example.org", "foobar.loadbalancer.com", endpoint.RecordTypeCNAME, ""),
			newEndpointWithOwner("foobar.test-zone.example.org", "\"heritage=external-dns,external-dns/owner=owner\"", endpoint.RecordTypeTXT, ""),
			newEndpointWithOwner("multiple.test-zone.example.org", "lb1.loadbalancer.com", endpoint.RecordTypeCNAME, "").WithSetIdentifier("test-set-1"),
			newEndpointWithOwner("multiple.test-zone.example.org", "\"heritage=external-dns,external-dns/owner=owner\"", endpoint.RecordTypeTXT, "").WithSetIdentifier("test-set-1"),
			newEndpointWithOwner("multiple.test-zone.example.org", "lb2.loadbalancer.com", endpoint.RecordTypeCNAME, "").WithSetIdentifier("test-set-2"),
			newEndpointWithOwner("multiple.test-zone.example.org", "\"heritage=external-dns,external-dns/owner=owner\"", endpoint.RecordTypeTXT, "").WithSetIdentifier("test-set-2"),
			newEndpointWithOwner("*.wildcard.test-zone.example.org", "foo.loadbalancer.com", endpoint.RecordTypeCNAME, ""),
			newEndpointWithOwner("txt.wc.wildcard.test-zone.example.org", "\"heritage=external-dns,external-dns/owner=owner\"", endpoint.RecordTypeTXT, ""),
		},
	})
	expectedRecords := []*endpoint.Endpoint{
		{
			DNSName:    "foo.test-zone.example.org",
			Targets:    endpoint.Targets{"foo.loadbalancer.com"},
			RecordType: endpoint.RecordTypeCNAME,
			Labels: map[string]string{
				endpoint.OwnerLabelKey: "",
				"foo":                  "somefoo",
			},
		},
		{
			DNSName:    "bar.test-zone.example.org",
			Targets:    endpoint.Targets{"my-domain.com"},
			RecordType: endpoint.RecordTypeCNAME,
			Labels: map[string]string{
				endpoint.OwnerLabelKey: "owner",
				"bar":                  "somebar",
			},
		},
		{
			DNSName:    "txt.bar.test-zone.example.org",
			Targets:    endpoint.Targets{"baz.test-zone.example.org"},
			RecordType: endpoint.RecordTypeCNAME,
			Labels: map[string]string{
				endpoint.OwnerLabelKey: "",
			},
		},
		{
			DNSName:    "qux.test-zone.example.org",
			Targets:    endpoint.Targets{"random"},
			RecordType: endpoint.RecordTypeTXT,
			Labels: map[string]string{
				endpoint.OwnerLabelKey: "",
			},
		},
		{
			DNSName:    "tar.test-zone.example.org",
			Targets:    endpoint.Targets{"tar.loadbalancer.com"},
			RecordType: endpoint.RecordTypeCNAME,
			Labels: map[string]string{
				endpoint.OwnerLabelKey: "owner-2",
				"tar":                  "sometar",
			},
		},
		{
			DNSName:    "foobar.test-zone.example.org",
			Targets:    endpoint.Targets{"foobar.loadbalancer.com"},
			RecordType: endpoint.RecordTypeCNAME,
			Labels: map[string]string{
				endpoint.OwnerLabelKey: "",
			},
		},
		{
			DNSName:       "multiple.test-zone.example.org",
			Targets:       endpoint.Targets{"lb1.loadbalancer.com"},
			SetIdentifier: "test-set-1",
			RecordType:    endpoint.RecordTypeCNAME,
			Labels: map[string]string{
				endpoint.OwnerLabelKey: "",
			},
		},
		{
			DNSName:       "multiple.test-zone.example.org",
			Targets:       endpoint.Targets{"lb2.loadbalancer.com"},
			SetIdentifier: "test-set-2",
			RecordType:    endpoint.RecordTypeCNAME,
			Labels: map[string]string{
				endpoint.OwnerLabelKey: "",
			},
		},
		{
			DNSName:    "*.wildcard.test-zone.example.org",
			Targets:    endpoint.Targets{"foo.loadbalancer.com"},
			RecordType: endpoint.RecordTypeCNAME,
			Labels: map[string]string{
				endpoint.OwnerLabelKey: "owner",
			},
		},
	}

<<<<<<< HEAD
	r, _ := NewTXTRegistry(p, "txt.", "", "owner", time.Hour, false, nil)
=======
	r, _ := NewTXTRegistry(p, "txt.", "", "owner", time.Hour, "wc")
>>>>>>> 057cae0d
	records, _ := r.Records(ctx)

	assert.True(t, testutils.SameEndpoints(records, expectedRecords))

	// Ensure prefix is case-insensitive
<<<<<<< HEAD
	r, _ = NewTXTRegistry(p, "TxT.", "", "owner", time.Hour, false, nil)
=======
	r, _ = NewTXTRegistry(p, "TxT.", "", "owner", time.Hour, "")
>>>>>>> 057cae0d
	records, _ = r.Records(ctx)

	assert.True(t, testutils.SameEndpointLabels(records, expectedRecords))
}

func testTXTRegistryRecordsSuffixed(t *testing.T) {
	ctx := context.Background()
	p := inmemory.NewInMemoryProvider()
	p.CreateZone(testZone)
	p.ApplyChanges(ctx, &plan.Changes{
		Create: []*endpoint.Endpoint{
			newEndpointWithOwnerAndLabels("foo.test-zone.example.org", "foo.loadbalancer.com", endpoint.RecordTypeCNAME, "", endpoint.Labels{"foo": "somefoo"}),
			newEndpointWithOwnerAndLabels("bar.test-zone.example.org", "my-domain.com", endpoint.RecordTypeCNAME, "", endpoint.Labels{"bar": "somebar"}),
			newEndpointWithOwner("bar-txt.test-zone.example.org", "\"heritage=external-dns,external-dns/owner=owner\"", endpoint.RecordTypeTXT, ""),
			newEndpointWithOwner("bar-txt.test-zone.example.org", "baz.test-zone.example.org", endpoint.RecordTypeCNAME, ""),
			newEndpointWithOwner("qux.test-zone.example.org", "random", endpoint.RecordTypeTXT, ""),
			newEndpointWithOwnerAndLabels("tar.test-zone.example.org", "tar.loadbalancer.com", endpoint.RecordTypeCNAME, "", endpoint.Labels{"tar": "sometar"}),
			newEndpointWithOwner("tar-TxT.test-zone.example.org", "\"heritage=external-dns,external-dns/owner=owner-2\"", endpoint.RecordTypeTXT, ""), // case-insensitive TXT prefix
			newEndpointWithOwner("foobar.test-zone.example.org", "foobar.loadbalancer.com", endpoint.RecordTypeCNAME, ""),
			newEndpointWithOwner("foobar.test-zone.example.org", "\"heritage=external-dns,external-dns/owner=owner\"", endpoint.RecordTypeTXT, ""),
			newEndpointWithOwner("multiple.test-zone.example.org", "lb1.loadbalancer.com", endpoint.RecordTypeCNAME, "").WithSetIdentifier("test-set-1"),
			newEndpointWithOwner("multiple.test-zone.example.org", "\"heritage=external-dns,external-dns/owner=owner\"", endpoint.RecordTypeTXT, "").WithSetIdentifier("test-set-1"),
			newEndpointWithOwner("multiple.test-zone.example.org", "lb2.loadbalancer.com", endpoint.RecordTypeCNAME, "").WithSetIdentifier("test-set-2"),
			newEndpointWithOwner("multiple.test-zone.example.org", "\"heritage=external-dns,external-dns/owner=owner\"", endpoint.RecordTypeTXT, "").WithSetIdentifier("test-set-2"),
		},
	})
	expectedRecords := []*endpoint.Endpoint{
		{
			DNSName:    "foo.test-zone.example.org",
			Targets:    endpoint.Targets{"foo.loadbalancer.com"},
			RecordType: endpoint.RecordTypeCNAME,
			Labels: map[string]string{
				endpoint.OwnerLabelKey: "",
				"foo":                  "somefoo",
			},
		},
		{
			DNSName:    "bar.test-zone.example.org",
			Targets:    endpoint.Targets{"my-domain.com"},
			RecordType: endpoint.RecordTypeCNAME,
			Labels: map[string]string{
				endpoint.OwnerLabelKey: "owner",
				"bar":                  "somebar",
			},
		},
		{
			DNSName:    "bar-txt.test-zone.example.org",
			Targets:    endpoint.Targets{"baz.test-zone.example.org"},
			RecordType: endpoint.RecordTypeCNAME,
			Labels: map[string]string{
				endpoint.OwnerLabelKey: "",
			},
		},
		{
			DNSName:    "qux.test-zone.example.org",
			Targets:    endpoint.Targets{"random"},
			RecordType: endpoint.RecordTypeTXT,
			Labels: map[string]string{
				endpoint.OwnerLabelKey: "",
			},
		},
		{
			DNSName:    "tar.test-zone.example.org",
			Targets:    endpoint.Targets{"tar.loadbalancer.com"},
			RecordType: endpoint.RecordTypeCNAME,
			Labels: map[string]string{
				endpoint.OwnerLabelKey: "owner-2",
				"tar":                  "sometar",
			},
		},
		{
			DNSName:    "foobar.test-zone.example.org",
			Targets:    endpoint.Targets{"foobar.loadbalancer.com"},
			RecordType: endpoint.RecordTypeCNAME,
			Labels: map[string]string{
				endpoint.OwnerLabelKey: "",
			},
		},
		{
			DNSName:       "multiple.test-zone.example.org",
			Targets:       endpoint.Targets{"lb1.loadbalancer.com"},
			SetIdentifier: "test-set-1",
			RecordType:    endpoint.RecordTypeCNAME,
			Labels: map[string]string{
				endpoint.OwnerLabelKey: "",
			},
		},
		{
			DNSName:       "multiple.test-zone.example.org",
			Targets:       endpoint.Targets{"lb2.loadbalancer.com"},
			SetIdentifier: "test-set-2",
			RecordType:    endpoint.RecordTypeCNAME,
			Labels: map[string]string{
				endpoint.OwnerLabelKey: "",
			},
		},
	}

<<<<<<< HEAD
	r, _ := NewTXTRegistry(p, "", "-txt", "owner", time.Hour, false, nil)
=======
	r, _ := NewTXTRegistry(p, "", "-txt", "owner", time.Hour, "")
>>>>>>> 057cae0d
	records, _ := r.Records(ctx)

	assert.True(t, testutils.SameEndpoints(records, expectedRecords))

	// Ensure prefix is case-insensitive
<<<<<<< HEAD
	r, _ = NewTXTRegistry(p, "", "-TxT", "owner", time.Hour, false, nil)
=======
	r, _ = NewTXTRegistry(p, "", "-TxT", "owner", time.Hour, "")
>>>>>>> 057cae0d
	records, _ = r.Records(ctx)

	assert.True(t, testutils.SameEndpointLabels(records, expectedRecords))
}

func testTXTRegistryRecordsNoPrefix(t *testing.T) {
	p := inmemory.NewInMemoryProvider()
	ctx := context.Background()
	p.CreateZone(testZone)
	p.ApplyChanges(ctx, &plan.Changes{
		Create: []*endpoint.Endpoint{
			newEndpointWithOwner("foo.test-zone.example.org", "foo.loadbalancer.com", endpoint.RecordTypeCNAME, ""),
			newEndpointWithOwner("bar.test-zone.example.org", "my-domain.com", endpoint.RecordTypeCNAME, ""),
			newEndpointWithOwner("txt.bar.test-zone.example.org", "\"heritage=external-dns,external-dns/owner=owner,external-dns/resource=ingress/default/my-ingress\"", endpoint.RecordTypeTXT, ""),
			newEndpointWithOwner("txt.bar.test-zone.example.org", "baz.test-zone.example.org", endpoint.RecordTypeCNAME, ""),
			newEndpointWithOwner("qux.test-zone.example.org", "random", endpoint.RecordTypeTXT, ""),
			newEndpointWithOwner("tar.test-zone.example.org", "tar.loadbalancer.com", endpoint.RecordTypeCNAME, ""),
			newEndpointWithOwner("txt.tar.test-zone.example.org", "\"heritage=external-dns,external-dns/owner=owner-2\"", endpoint.RecordTypeTXT, ""),
			newEndpointWithOwner("foobar.test-zone.example.org", "foobar.loadbalancer.com", endpoint.RecordTypeCNAME, ""),
			newEndpointWithOwner("foobar.test-zone.example.org", "\"heritage=external-dns,external-dns/owner=owner\"", endpoint.RecordTypeTXT, ""),
		},
	})
	expectedRecords := []*endpoint.Endpoint{
		{
			DNSName:    "foo.test-zone.example.org",
			Targets:    endpoint.Targets{"foo.loadbalancer.com"},
			RecordType: endpoint.RecordTypeCNAME,
			Labels: map[string]string{
				endpoint.OwnerLabelKey: "",
			},
		},
		{
			DNSName:    "bar.test-zone.example.org",
			Targets:    endpoint.Targets{"my-domain.com"},
			RecordType: endpoint.RecordTypeCNAME,
			Labels: map[string]string{
				endpoint.OwnerLabelKey: "",
			},
		},
		{
			DNSName:    "txt.bar.test-zone.example.org",
			Targets:    endpoint.Targets{"baz.test-zone.example.org"},
			RecordType: endpoint.RecordTypeCNAME,
			Labels: map[string]string{
				endpoint.OwnerLabelKey:    "owner",
				endpoint.ResourceLabelKey: "ingress/default/my-ingress",
			},
		},
		{
			DNSName:    "qux.test-zone.example.org",
			Targets:    endpoint.Targets{"random"},
			RecordType: endpoint.RecordTypeTXT,
			Labels: map[string]string{
				endpoint.OwnerLabelKey: "",
			},
		},
		{
			DNSName:    "tar.test-zone.example.org",
			Targets:    endpoint.Targets{"tar.loadbalancer.com"},
			RecordType: endpoint.RecordTypeCNAME,
			Labels: map[string]string{
				endpoint.OwnerLabelKey: "",
			},
		},
		{
			DNSName:    "foobar.test-zone.example.org",
			Targets:    endpoint.Targets{"foobar.loadbalancer.com"},
			RecordType: endpoint.RecordTypeCNAME,
			Labels: map[string]string{
				endpoint.OwnerLabelKey: "owner",
			},
		},
	}

<<<<<<< HEAD
	r, _ := NewTXTRegistry(p, "", "", "owner", time.Hour, false, nil)
=======
	r, _ := NewTXTRegistry(p, "", "", "owner", time.Hour, "")
>>>>>>> 057cae0d
	records, _ := r.Records(ctx)

	assert.True(t, testutils.SameEndpoints(records, expectedRecords))
}

func testTXTRegistryApplyChanges(t *testing.T) {
	t.Run("With Prefix", testTXTRegistryApplyChangesWithPrefix)
	t.Run("With Suffix", testTXTRegistryApplyChangesWithSuffix)
	t.Run("No prefix", testTXTRegistryApplyChangesNoPrefix)
}

func testTXTRegistryApplyChangesWithPrefix(t *testing.T) {
	p := inmemory.NewInMemoryProvider()
	p.CreateZone(testZone)
	ctxEndpoints := []*endpoint.Endpoint{}
	ctx := context.WithValue(context.Background(), provider.RecordsContextKey, ctxEndpoints)
	p.OnApplyChanges = func(ctx context.Context, got *plan.Changes) {
		assert.Equal(t, ctxEndpoints, ctx.Value(provider.RecordsContextKey))
	}
	p.ApplyChanges(ctx, &plan.Changes{
		Create: []*endpoint.Endpoint{
			newEndpointWithOwner("foo.test-zone.example.org", "foo.loadbalancer.com", endpoint.RecordTypeCNAME, ""),
			newEndpointWithOwner("bar.test-zone.example.org", "my-domain.com", endpoint.RecordTypeCNAME, ""),
			newEndpointWithOwner("txt.bar.test-zone.example.org", "\"heritage=external-dns,external-dns/owner=owner\"", endpoint.RecordTypeTXT, ""),
			newEndpointWithOwner("txt.bar.test-zone.example.org", "baz.test-zone.example.org", endpoint.RecordTypeCNAME, ""),
			newEndpointWithOwner("qux.test-zone.example.org", "random", endpoint.RecordTypeTXT, ""),
			newEndpointWithOwner("tar.test-zone.example.org", "tar.loadbalancer.com", endpoint.RecordTypeCNAME, ""),
			newEndpointWithOwner("txt.tar.test-zone.example.org", "\"heritage=external-dns,external-dns/owner=owner\"", endpoint.RecordTypeTXT, ""),
			newEndpointWithOwner("foobar.test-zone.example.org", "foobar.loadbalancer.com", endpoint.RecordTypeCNAME, ""),
			newEndpointWithOwner("txt.foobar.test-zone.example.org", "\"heritage=external-dns,external-dns/owner=owner\"", endpoint.RecordTypeTXT, ""),
			newEndpointWithOwner("multiple.test-zone.example.org", "lb1.loadbalancer.com", endpoint.RecordTypeCNAME, "").WithSetIdentifier("test-set-1"),
			newEndpointWithOwner("txt.multiple.test-zone.example.org", "\"heritage=external-dns,external-dns/owner=owner\"", endpoint.RecordTypeTXT, "").WithSetIdentifier("test-set-1"),
			newEndpointWithOwner("multiple.test-zone.example.org", "lb2.loadbalancer.com", endpoint.RecordTypeCNAME, "").WithSetIdentifier("test-set-2"),
			newEndpointWithOwner("txt.multiple.test-zone.example.org", "\"heritage=external-dns,external-dns/owner=owner\"", endpoint.RecordTypeTXT, "").WithSetIdentifier("test-set-2"),
		},
	})
<<<<<<< HEAD
	r, _ := NewTXTRegistry(p, "txt.", "", "owner", time.Hour, false, nil)
=======
	r, _ := NewTXTRegistry(p, "txt.", "", "owner", time.Hour, "")
>>>>>>> 057cae0d

	changes := &plan.Changes{
		Create: []*endpoint.Endpoint{
			newEndpointWithOwnerResource("new-record-1.test-zone.example.org", "new-loadbalancer-1.lb.com", "", "", "ingress/default/my-ingress"),
			newEndpointWithOwnerResource("multiple.test-zone.example.org", "lb3.loadbalancer.com", "", "", "ingress/default/my-ingress").WithSetIdentifier("test-set-3"),
			newEndpointWithOwnerResource("example", "new-loadbalancer-1.lb.com", "", "", "ingress/default/my-ingress"),
		},
		Delete: []*endpoint.Endpoint{
			newEndpointWithOwner("foobar.test-zone.example.org", "foobar.loadbalancer.com", endpoint.RecordTypeCNAME, "owner"),
			newEndpointWithOwner("multiple.test-zone.example.org", "lb1.loadbalancer.com", endpoint.RecordTypeCNAME, "owner").WithSetIdentifier("test-set-1"),
		},
		UpdateNew: []*endpoint.Endpoint{
			newEndpointWithOwnerResource("tar.test-zone.example.org", "new-tar.loadbalancer.com", endpoint.RecordTypeCNAME, "owner", "ingress/default/my-ingress-2"),
			newEndpointWithOwnerResource("multiple.test-zone.example.org", "new.loadbalancer.com", endpoint.RecordTypeCNAME, "owner", "ingress/default/my-ingress-2").WithSetIdentifier("test-set-2"),
		},
		UpdateOld: []*endpoint.Endpoint{
			newEndpointWithOwner("tar.test-zone.example.org", "tar.loadbalancer.com", endpoint.RecordTypeCNAME, "owner"),
			newEndpointWithOwner("multiple.test-zone.example.org", "lb2.loadbalancer.com", endpoint.RecordTypeCNAME, "owner").WithSetIdentifier("test-set-2"),
		},
	}
	expected := &plan.Changes{
		Create: []*endpoint.Endpoint{
			newEndpointWithOwnerResource("new-record-1.test-zone.example.org", "new-loadbalancer-1.lb.com", "", "owner", "ingress/default/my-ingress"),
			newEndpointWithOwner("txt.new-record-1.test-zone.example.org", "\"heritage=external-dns,external-dns/owner=owner,external-dns/resource=ingress/default/my-ingress\"", endpoint.RecordTypeTXT, ""),
			newEndpointWithOwnerResource("multiple.test-zone.example.org", "lb3.loadbalancer.com", "", "owner", "ingress/default/my-ingress").WithSetIdentifier("test-set-3"),
			newEndpointWithOwner("txt.multiple.test-zone.example.org", "\"heritage=external-dns,external-dns/owner=owner,external-dns/resource=ingress/default/my-ingress\"", endpoint.RecordTypeTXT, "").WithSetIdentifier("test-set-3"),
			newEndpointWithOwnerResource("example", "new-loadbalancer-1.lb.com", "", "owner", "ingress/default/my-ingress"),
			newEndpointWithOwner("txt.example", "\"heritage=external-dns,external-dns/owner=owner,external-dns/resource=ingress/default/my-ingress\"", endpoint.RecordTypeTXT, ""),
		},
		Delete: []*endpoint.Endpoint{
			newEndpointWithOwner("foobar.test-zone.example.org", "foobar.loadbalancer.com", endpoint.RecordTypeCNAME, "owner"),
			newEndpointWithOwner("txt.foobar.test-zone.example.org", "\"heritage=external-dns,external-dns/owner=owner\"", endpoint.RecordTypeTXT, ""),
			newEndpointWithOwner("multiple.test-zone.example.org", "lb1.loadbalancer.com", endpoint.RecordTypeCNAME, "owner").WithSetIdentifier("test-set-1"),
			newEndpointWithOwner("txt.multiple.test-zone.example.org", "\"heritage=external-dns,external-dns/owner=owner\"", endpoint.RecordTypeTXT, "").WithSetIdentifier("test-set-1"),
		},
		UpdateNew: []*endpoint.Endpoint{
			newEndpointWithOwnerResource("tar.test-zone.example.org", "new-tar.loadbalancer.com", endpoint.RecordTypeCNAME, "owner", "ingress/default/my-ingress-2"),
			newEndpointWithOwner("txt.tar.test-zone.example.org", "\"heritage=external-dns,external-dns/owner=owner,external-dns/resource=ingress/default/my-ingress-2\"", endpoint.RecordTypeTXT, ""),
			newEndpointWithOwnerResource("multiple.test-zone.example.org", "new.loadbalancer.com", endpoint.RecordTypeCNAME, "owner", "ingress/default/my-ingress-2").WithSetIdentifier("test-set-2"),
			newEndpointWithOwner("txt.multiple.test-zone.example.org", "\"heritage=external-dns,external-dns/owner=owner,external-dns/resource=ingress/default/my-ingress-2\"", endpoint.RecordTypeTXT, "").WithSetIdentifier("test-set-2"),
		},
		UpdateOld: []*endpoint.Endpoint{
			newEndpointWithOwner("tar.test-zone.example.org", "tar.loadbalancer.com", endpoint.RecordTypeCNAME, "owner"),
			newEndpointWithOwner("txt.tar.test-zone.example.org", "\"heritage=external-dns,external-dns/owner=owner\"", endpoint.RecordTypeTXT, ""),
			newEndpointWithOwner("multiple.test-zone.example.org", "lb2.loadbalancer.com", endpoint.RecordTypeCNAME, "owner").WithSetIdentifier("test-set-2"),
			newEndpointWithOwner("txt.multiple.test-zone.example.org", "\"heritage=external-dns,external-dns/owner=owner\"", endpoint.RecordTypeTXT, "").WithSetIdentifier("test-set-2"),
		},
	}
	p.OnApplyChanges = func(ctx context.Context, got *plan.Changes) {
		mExpected := map[string][]*endpoint.Endpoint{
			"Create":    expected.Create,
			"UpdateNew": expected.UpdateNew,
			"UpdateOld": expected.UpdateOld,
			"Delete":    expected.Delete,
		}
		mGot := map[string][]*endpoint.Endpoint{
			"Create":    got.Create,
			"UpdateNew": got.UpdateNew,
			"UpdateOld": got.UpdateOld,
			"Delete":    got.Delete,
		}
		assert.True(t, testutils.SamePlanChanges(mGot, mExpected))
		assert.Equal(t, nil, ctx.Value(provider.RecordsContextKey))
	}
	err := r.ApplyChanges(ctx, changes)
	require.NoError(t, err)
}

func testTXTRegistryApplyChangesWithSuffix(t *testing.T) {
	p := inmemory.NewInMemoryProvider()
	p.CreateZone(testZone)
	ctxEndpoints := []*endpoint.Endpoint{}
	ctx := context.WithValue(context.Background(), provider.RecordsContextKey, ctxEndpoints)
	p.OnApplyChanges = func(ctx context.Context, got *plan.Changes) {
		assert.Equal(t, ctxEndpoints, ctx.Value(provider.RecordsContextKey))
	}
	p.ApplyChanges(ctx, &plan.Changes{
		Create: []*endpoint.Endpoint{
			newEndpointWithOwner("foo.test-zone.example.org", "foo.loadbalancer.com", endpoint.RecordTypeCNAME, ""),
			newEndpointWithOwner("bar.test-zone.example.org", "my-domain.com", endpoint.RecordTypeCNAME, ""),
			newEndpointWithOwner("bar-txt.test-zone.example.org", "\"heritage=external-dns,external-dns/owner=owner\"", endpoint.RecordTypeTXT, ""),
			newEndpointWithOwner("bar-txt.test-zone.example.org", "baz.test-zone.example.org", endpoint.RecordTypeCNAME, ""),
			newEndpointWithOwner("qux.test-zone.example.org", "random", endpoint.RecordTypeTXT, ""),
			newEndpointWithOwner("tar.test-zone.example.org", "tar.loadbalancer.com", endpoint.RecordTypeCNAME, ""),
			newEndpointWithOwner("tar-txt.test-zone.example.org", "\"heritage=external-dns,external-dns/owner=owner\"", endpoint.RecordTypeTXT, ""),
			newEndpointWithOwner("foobar.test-zone.example.org", "foobar.loadbalancer.com", endpoint.RecordTypeCNAME, ""),
			newEndpointWithOwner("foobar-txt.test-zone.example.org", "\"heritage=external-dns,external-dns/owner=owner\"", endpoint.RecordTypeTXT, ""),
			newEndpointWithOwner("multiple.test-zone.example.org", "lb1.loadbalancer.com", endpoint.RecordTypeCNAME, "").WithSetIdentifier("test-set-1"),
			newEndpointWithOwner("multiple-txt.test-zone.example.org", "\"heritage=external-dns,external-dns/owner=owner\"", endpoint.RecordTypeTXT, "").WithSetIdentifier("test-set-1"),
			newEndpointWithOwner("multiple.test-zone.example.org", "lb2.loadbalancer.com", endpoint.RecordTypeCNAME, "").WithSetIdentifier("test-set-2"),
			newEndpointWithOwner("multiple-txt.test-zone.example.org", "\"heritage=external-dns,external-dns/owner=owner\"", endpoint.RecordTypeTXT, "").WithSetIdentifier("test-set-2"),
		},
	})
<<<<<<< HEAD
	r, _ := NewTXTRegistry(p, "", "-txt", "owner", time.Hour, false, nil)
=======
	r, _ := NewTXTRegistry(p, "", "-txt", "owner", time.Hour, "wildcard")
>>>>>>> 057cae0d

	changes := &plan.Changes{
		Create: []*endpoint.Endpoint{
			newEndpointWithOwnerResource("new-record-1.test-zone.example.org", "new-loadbalancer-1.lb.com", "", "", "ingress/default/my-ingress"),
			newEndpointWithOwnerResource("multiple.test-zone.example.org", "lb3.loadbalancer.com", "", "", "ingress/default/my-ingress").WithSetIdentifier("test-set-3"),
			newEndpointWithOwnerResource("example", "new-loadbalancer-1.lb.com", "", "", "ingress/default/my-ingress"),
			newEndpointWithOwnerResource("*.wildcard.test-zone.example.org", "new-loadbalancer-1.lb.com", "", "", "ingress/default/my-ingress"),
		},
		Delete: []*endpoint.Endpoint{
			newEndpointWithOwner("foobar.test-zone.example.org", "foobar.loadbalancer.com", endpoint.RecordTypeCNAME, "owner"),
			newEndpointWithOwner("multiple.test-zone.example.org", "lb1.loadbalancer.com", endpoint.RecordTypeCNAME, "owner").WithSetIdentifier("test-set-1"),
		},
		UpdateNew: []*endpoint.Endpoint{
			newEndpointWithOwnerResource("tar.test-zone.example.org", "new-tar.loadbalancer.com", endpoint.RecordTypeCNAME, "owner", "ingress/default/my-ingress-2"),
			newEndpointWithOwnerResource("multiple.test-zone.example.org", "new.loadbalancer.com", endpoint.RecordTypeCNAME, "owner", "ingress/default/my-ingress-2").WithSetIdentifier("test-set-2"),
		},
		UpdateOld: []*endpoint.Endpoint{
			newEndpointWithOwner("tar.test-zone.example.org", "tar.loadbalancer.com", endpoint.RecordTypeCNAME, "owner"),
			newEndpointWithOwner("multiple.test-zone.example.org", "lb2.loadbalancer.com", endpoint.RecordTypeCNAME, "owner").WithSetIdentifier("test-set-2"),
		},
	}
	expected := &plan.Changes{
		Create: []*endpoint.Endpoint{
			newEndpointWithOwnerResource("new-record-1.test-zone.example.org", "new-loadbalancer-1.lb.com", "", "owner", "ingress/default/my-ingress"),
			newEndpointWithOwner("new-record-1-txt.test-zone.example.org", "\"heritage=external-dns,external-dns/owner=owner,external-dns/resource=ingress/default/my-ingress\"", endpoint.RecordTypeTXT, ""),
			newEndpointWithOwnerResource("multiple.test-zone.example.org", "lb3.loadbalancer.com", "", "owner", "ingress/default/my-ingress").WithSetIdentifier("test-set-3"),
			newEndpointWithOwner("multiple-txt.test-zone.example.org", "\"heritage=external-dns,external-dns/owner=owner,external-dns/resource=ingress/default/my-ingress\"", endpoint.RecordTypeTXT, "").WithSetIdentifier("test-set-3"),
			newEndpointWithOwnerResource("example", "new-loadbalancer-1.lb.com", "", "owner", "ingress/default/my-ingress"),
			newEndpointWithOwner("example-txt", "\"heritage=external-dns,external-dns/owner=owner,external-dns/resource=ingress/default/my-ingress\"", endpoint.RecordTypeTXT, ""),
			newEndpointWithOwnerResource("*.wildcard.test-zone.example.org", "new-loadbalancer-1.lb.com", "", "owner", "ingress/default/my-ingress"),
			newEndpointWithOwner("wildcard-txt.wildcard.test-zone.example.org", "\"heritage=external-dns,external-dns/owner=owner,external-dns/resource=ingress/default/my-ingress\"", endpoint.RecordTypeTXT, ""),
		},
		Delete: []*endpoint.Endpoint{
			newEndpointWithOwner("foobar.test-zone.example.org", "foobar.loadbalancer.com", endpoint.RecordTypeCNAME, "owner"),
			newEndpointWithOwner("foobar-txt.test-zone.example.org", "\"heritage=external-dns,external-dns/owner=owner\"", endpoint.RecordTypeTXT, ""),
			newEndpointWithOwner("multiple.test-zone.example.org", "lb1.loadbalancer.com", endpoint.RecordTypeCNAME, "owner").WithSetIdentifier("test-set-1"),
			newEndpointWithOwner("multiple-txt.test-zone.example.org", "\"heritage=external-dns,external-dns/owner=owner\"", endpoint.RecordTypeTXT, "").WithSetIdentifier("test-set-1"),
		},
		UpdateNew: []*endpoint.Endpoint{
			newEndpointWithOwnerResource("tar.test-zone.example.org", "new-tar.loadbalancer.com", endpoint.RecordTypeCNAME, "owner", "ingress/default/my-ingress-2"),
			newEndpointWithOwner("tar-txt.test-zone.example.org", "\"heritage=external-dns,external-dns/owner=owner,external-dns/resource=ingress/default/my-ingress-2\"", endpoint.RecordTypeTXT, ""),
			newEndpointWithOwnerResource("multiple.test-zone.example.org", "new.loadbalancer.com", endpoint.RecordTypeCNAME, "owner", "ingress/default/my-ingress-2").WithSetIdentifier("test-set-2"),
			newEndpointWithOwner("multiple-txt.test-zone.example.org", "\"heritage=external-dns,external-dns/owner=owner,external-dns/resource=ingress/default/my-ingress-2\"", endpoint.RecordTypeTXT, "").WithSetIdentifier("test-set-2"),
		},
		UpdateOld: []*endpoint.Endpoint{
			newEndpointWithOwner("tar.test-zone.example.org", "tar.loadbalancer.com", endpoint.RecordTypeCNAME, "owner"),
			newEndpointWithOwner("tar-txt.test-zone.example.org", "\"heritage=external-dns,external-dns/owner=owner\"", endpoint.RecordTypeTXT, ""),
			newEndpointWithOwner("multiple.test-zone.example.org", "lb2.loadbalancer.com", endpoint.RecordTypeCNAME, "owner").WithSetIdentifier("test-set-2"),
			newEndpointWithOwner("multiple-txt.test-zone.example.org", "\"heritage=external-dns,external-dns/owner=owner\"", endpoint.RecordTypeTXT, "").WithSetIdentifier("test-set-2"),
		},
	}
	p.OnApplyChanges = func(ctx context.Context, got *plan.Changes) {
		mExpected := map[string][]*endpoint.Endpoint{
			"Create":    expected.Create,
			"UpdateNew": expected.UpdateNew,
			"UpdateOld": expected.UpdateOld,
			"Delete":    expected.Delete,
		}
		mGot := map[string][]*endpoint.Endpoint{
			"Create":    got.Create,
			"UpdateNew": got.UpdateNew,
			"UpdateOld": got.UpdateOld,
			"Delete":    got.Delete,
		}
		assert.True(t, testutils.SamePlanChanges(mGot, mExpected))
		assert.Equal(t, nil, ctx.Value(provider.RecordsContextKey))
	}
	err := r.ApplyChanges(ctx, changes)
	require.NoError(t, err)
}

func testTXTRegistryApplyChangesNoPrefix(t *testing.T) {
	p := inmemory.NewInMemoryProvider()
	p.CreateZone(testZone)
	ctxEndpoints := []*endpoint.Endpoint{}
	ctx := context.WithValue(context.Background(), provider.RecordsContextKey, ctxEndpoints)
	p.OnApplyChanges = func(ctx context.Context, got *plan.Changes) {
		assert.Equal(t, ctxEndpoints, ctx.Value(provider.RecordsContextKey))
	}
	p.ApplyChanges(ctx, &plan.Changes{
		Create: []*endpoint.Endpoint{
			newEndpointWithOwner("foo.test-zone.example.org", "foo.loadbalancer.com", endpoint.RecordTypeCNAME, ""),
			newEndpointWithOwner("bar.test-zone.example.org", "my-domain.com", endpoint.RecordTypeCNAME, ""),
			newEndpointWithOwner("txt.bar.test-zone.example.org", "\"heritage=external-dns,external-dns/owner=owner\"", endpoint.RecordTypeTXT, ""),
			newEndpointWithOwner("txt.bar.test-zone.example.org", "baz.test-zone.example.org", endpoint.RecordTypeCNAME, ""),
			newEndpointWithOwner("qux.test-zone.example.org", "random", endpoint.RecordTypeTXT, ""),
			newEndpointWithOwner("tar.test-zone.example.org", "tar.loadbalancer.com", endpoint.RecordTypeCNAME, ""),
			newEndpointWithOwner("txt.tar.test-zone.example.org", "\"heritage=external-dns,external-dns/owner=owner\"", endpoint.RecordTypeTXT, ""),
			newEndpointWithOwner("foobar.test-zone.example.org", "foobar.loadbalancer.com", endpoint.RecordTypeCNAME, ""),
			newEndpointWithOwner("foobar.test-zone.example.org", "\"heritage=external-dns,external-dns/owner=owner\"", endpoint.RecordTypeTXT, ""),
		},
	})
<<<<<<< HEAD
	r, _ := NewTXTRegistry(p, "", "", "owner", time.Hour, false, nil)
=======
	r, _ := NewTXTRegistry(p, "", "", "owner", time.Hour, "")
>>>>>>> 057cae0d

	changes := &plan.Changes{
		Create: []*endpoint.Endpoint{
			newEndpointWithOwner("new-record-1.test-zone.example.org", "new-loadbalancer-1.lb.com", endpoint.RecordTypeCNAME, ""),
			newEndpointWithOwner("example", "new-loadbalancer-1.lb.com", endpoint.RecordTypeCNAME, ""),
		},
		Delete: []*endpoint.Endpoint{
			newEndpointWithOwner("foobar.test-zone.example.org", "foobar.loadbalancer.com", endpoint.RecordTypeCNAME, "owner"),
		},
		UpdateNew: []*endpoint.Endpoint{
			newEndpointWithOwner("tar.test-zone.example.org", "new-tar.loadbalancer.com", endpoint.RecordTypeCNAME, "owner-2"),
		},
		UpdateOld: []*endpoint.Endpoint{
			newEndpointWithOwner("tar.test-zone.example.org", "tar.loadbalancer.com", endpoint.RecordTypeCNAME, "owner-2"),
		},
	}
	expected := &plan.Changes{
		Create: []*endpoint.Endpoint{
			newEndpointWithOwner("new-record-1.test-zone.example.org", "new-loadbalancer-1.lb.com", endpoint.RecordTypeCNAME, "owner"),
			newEndpointWithOwner("new-record-1.test-zone.example.org", "\"heritage=external-dns,external-dns/owner=owner\"", endpoint.RecordTypeTXT, ""),
			newEndpointWithOwner("example", "new-loadbalancer-1.lb.com", endpoint.RecordTypeCNAME, "owner"),
			newEndpointWithOwner("example", "\"heritage=external-dns,external-dns/owner=owner\"", endpoint.RecordTypeTXT, ""),
		},
		Delete: []*endpoint.Endpoint{
			newEndpointWithOwner("foobar.test-zone.example.org", "foobar.loadbalancer.com", endpoint.RecordTypeCNAME, "owner"),
			newEndpointWithOwner("foobar.test-zone.example.org", "\"heritage=external-dns,external-dns/owner=owner\"", endpoint.RecordTypeTXT, ""),
		},
		UpdateNew: []*endpoint.Endpoint{},
		UpdateOld: []*endpoint.Endpoint{},
	}
	p.OnApplyChanges = func(ctx context.Context, got *plan.Changes) {
		mExpected := map[string][]*endpoint.Endpoint{
			"Create":    expected.Create,
			"UpdateNew": expected.UpdateNew,
			"UpdateOld": expected.UpdateOld,
			"Delete":    expected.Delete,
		}
		mGot := map[string][]*endpoint.Endpoint{
			"Create":    got.Create,
			"UpdateNew": got.UpdateNew,
			"UpdateOld": got.UpdateOld,
			"Delete":    got.Delete,
		}
		assert.True(t, testutils.SamePlanChanges(mGot, mExpected))
		assert.Equal(t, nil, ctx.Value(provider.RecordsContextKey))
	}
	err := r.ApplyChanges(ctx, changes)
	require.NoError(t, err)
}

func TestCacheMethods(t *testing.T) {
	cache := []*endpoint.Endpoint{
		newEndpointWithOwner("thing.com", "1.2.3.4", "A", "owner"),
		newEndpointWithOwner("thing1.com", "1.2.3.6", "A", "owner"),
		newEndpointWithOwner("thing2.com", "1.2.3.4", "CNAME", "owner"),
		newEndpointWithOwner("thing3.com", "1.2.3.4", "A", "owner"),
		newEndpointWithOwner("thing4.com", "1.2.3.4", "A", "owner"),
	}
	registry := &TXTRegistry{
		recordsCache:  cache,
		cacheInterval: time.Hour,
	}

	expectedCacheAfterAdd := []*endpoint.Endpoint{
		newEndpointWithOwner("thing.com", "1.2.3.4", "A", "owner"),
		newEndpointWithOwner("thing1.com", "1.2.3.6", "A", "owner"),
		newEndpointWithOwner("thing2.com", "1.2.3.4", "CNAME", "owner"),
		newEndpointWithOwner("thing3.com", "1.2.3.4", "A", "owner"),
		newEndpointWithOwner("thing4.com", "1.2.3.4", "A", "owner"),
		newEndpointWithOwner("thing5.com", "1.2.3.5", "A", "owner"),
	}

	expectedCacheAfterUpdate := []*endpoint.Endpoint{
		newEndpointWithOwner("thing1.com", "1.2.3.6", "A", "owner"),
		newEndpointWithOwner("thing2.com", "1.2.3.4", "CNAME", "owner"),
		newEndpointWithOwner("thing3.com", "1.2.3.4", "A", "owner"),
		newEndpointWithOwner("thing4.com", "1.2.3.4", "A", "owner"),
		newEndpointWithOwner("thing5.com", "1.2.3.5", "A", "owner"),
		newEndpointWithOwner("thing.com", "1.2.3.6", "A", "owner2"),
	}

	expectedCacheAfterDelete := []*endpoint.Endpoint{
		newEndpointWithOwner("thing1.com", "1.2.3.6", "A", "owner"),
		newEndpointWithOwner("thing2.com", "1.2.3.4", "CNAME", "owner"),
		newEndpointWithOwner("thing3.com", "1.2.3.4", "A", "owner"),
		newEndpointWithOwner("thing4.com", "1.2.3.4", "A", "owner"),
		newEndpointWithOwner("thing5.com", "1.2.3.5", "A", "owner"),
	}
	// test add cache
	registry.addToCache(newEndpointWithOwner("thing5.com", "1.2.3.5", "A", "owner"))

	if !reflect.DeepEqual(expectedCacheAfterAdd, registry.recordsCache) {
		t.Fatalf("expected endpoints should match endpoints from cache: expected %v, but got %v", expectedCacheAfterAdd, registry.recordsCache)
	}

	// test update cache
	registry.removeFromCache(newEndpointWithOwner("thing.com", "1.2.3.4", "A", "owner"))
	registry.addToCache(newEndpointWithOwner("thing.com", "1.2.3.6", "A", "owner2"))
	// ensure it was updated
	if !reflect.DeepEqual(expectedCacheAfterUpdate, registry.recordsCache) {
		t.Fatalf("expected endpoints should match endpoints from cache: expected %v, but got %v", expectedCacheAfterUpdate, registry.recordsCache)
	}

	// test deleting a record
	registry.removeFromCache(newEndpointWithOwner("thing.com", "1.2.3.6", "A", "owner2"))
	// ensure it was deleted
	if !reflect.DeepEqual(expectedCacheAfterDelete, registry.recordsCache) {
		t.Fatalf("expected endpoints should match endpoints from cache: expected %v, but got %v", expectedCacheAfterDelete, registry.recordsCache)
	}
}

/**

helper methods

*/

func newEndpointWithOwner(dnsName, target, recordType, ownerID string) *endpoint.Endpoint {
	return newEndpointWithOwnerAndLabels(dnsName, target, recordType, ownerID, nil)
}

func newEndpointWithOwnerAndLabels(dnsName, target, recordType, ownerID string, labels endpoint.Labels) *endpoint.Endpoint {
	e := endpoint.NewEndpoint(dnsName, recordType, target)
	e.Labels[endpoint.OwnerLabelKey] = ownerID
	for k, v := range labels {
		e.Labels[k] = v
	}
	return e
}

func newEndpointWithOwnerResource(dnsName, target, recordType, ownerID, resource string) *endpoint.Endpoint {
	e := endpoint.NewEndpoint(dnsName, recordType, target)
	e.Labels[endpoint.OwnerLabelKey] = ownerID
	e.Labels[endpoint.ResourceLabelKey] = resource
	return e
}<|MERGE_RESOLUTION|>--- conflicted
+++ resolved
@@ -44,37 +44,20 @@
 
 func testTXTRegistryNew(t *testing.T) {
 	p := inmemory.NewInMemoryProvider()
-<<<<<<< HEAD
-	_, err := NewTXTRegistry(p, "txt", "", "", time.Hour, false, nil)
+	_, err := NewTXTRegistry(p, "txt", "", "", time.Hour, "", false, nil)
 	require.Error(t, err)
 
-	_, err = NewTXTRegistry(p, "", "txt", "", time.Hour, false, nil)
+	_, err = NewTXTRegistry(p, "", "txt", "", time.Hour, "", false, nil)
 	require.Error(t, err)
 
-	r, err := NewTXTRegistry(p, "txt", "", "owner", time.Hour, false, nil)
+	r, err := NewTXTRegistry(p, "txt", "", "owner", time.Hour, "", false, nil)
 	require.NoError(t, err)
 	assert.Equal(t, p, r.provider)
 
-	r, err = NewTXTRegistry(p, "", "txt", "owner", time.Hour, false, nil)
+	r, err = NewTXTRegistry(p, "", "txt", "owner", time.Hour, "", false, nil)
 	require.NoError(t, err)
 
-	_, err = NewTXTRegistry(p, "txt", "txt", "owner", time.Hour, false, nil)
-=======
-	_, err := NewTXTRegistry(p, "txt", "", "", time.Hour, "")
-	require.Error(t, err)
-
-	_, err = NewTXTRegistry(p, "", "txt", "", time.Hour, "")
-	require.Error(t, err)
-
-	r, err := NewTXTRegistry(p, "txt", "", "owner", time.Hour, "")
-	require.NoError(t, err)
-	assert.Equal(t, p, r.provider)
-
-	r, err = NewTXTRegistry(p, "", "txt", "owner", time.Hour, "")
-	require.NoError(t, err)
-
-	_, err = NewTXTRegistry(p, "txt", "txt", "owner", time.Hour, "")
->>>>>>> 057cae0d
+	_, err = NewTXTRegistry(p, "txt", "txt", "owner", time.Hour, "", false, nil)
 	require.Error(t, err)
 
 	_, ok := r.mapper.(affixNameMapper)
@@ -82,21 +65,17 @@
 	assert.Equal(t, "owner", r.ownerID)
 	assert.Equal(t, p, r.provider)
 
-<<<<<<< HEAD
 	aesKey := []byte(";k&l)nUC/33:{?d{3)54+,AD?]SX%yh^")
-	_, err = NewTXTRegistry(p, "", "", "owner", time.Hour, false, nil)
+	_, err = NewTXTRegistry(p, "", "", "owner", time.Hour, "", false, nil)
 	require.NoError(t, err)
 
-	_, err = NewTXTRegistry(p, "", "", "owner", time.Hour, false, aesKey)
+	_, err = NewTXTRegistry(p, "", "", "owner", time.Hour, "", false, aesKey)
 	require.NoError(t, err)
 
-	_, err = NewTXTRegistry(p, "", "", "owner", time.Hour, true, nil)
+	_, err = NewTXTRegistry(p, "", "", "owner", time.Hour, "", true, nil)
 	require.Error(t, err)
 
-	r, err = NewTXTRegistry(p, "", "", "owner", time.Hour, true, aesKey)
-=======
-	r, err = NewTXTRegistry(p, "", "", "owner", time.Hour, "")
->>>>>>> 057cae0d
+	r, err = NewTXTRegistry(p, "", "", "owner", time.Hour, "", true, aesKey)
 	require.NoError(t, err)
 
 	_, ok = r.mapper.(affixNameMapper)
@@ -212,21 +191,13 @@
 		},
 	}
 
-<<<<<<< HEAD
-	r, _ := NewTXTRegistry(p, "txt.", "", "owner", time.Hour, false, nil)
-=======
-	r, _ := NewTXTRegistry(p, "txt.", "", "owner", time.Hour, "wc")
->>>>>>> 057cae0d
+	r, _ := NewTXTRegistry(p, "txt.", "", "owner", time.Hour, "wc", false, nil)
 	records, _ := r.Records(ctx)
 
 	assert.True(t, testutils.SameEndpoints(records, expectedRecords))
 
 	// Ensure prefix is case-insensitive
-<<<<<<< HEAD
-	r, _ = NewTXTRegistry(p, "TxT.", "", "owner", time.Hour, false, nil)
-=======
-	r, _ = NewTXTRegistry(p, "TxT.", "", "owner", time.Hour, "")
->>>>>>> 057cae0d
+	r, _ = NewTXTRegistry(p, "TxT.", "", "owner", time.Hour, "", false, nil)
 	records, _ = r.Records(ctx)
 
 	assert.True(t, testutils.SameEndpointLabels(records, expectedRecords))
@@ -325,21 +296,13 @@
 		},
 	}
 
-<<<<<<< HEAD
-	r, _ := NewTXTRegistry(p, "", "-txt", "owner", time.Hour, false, nil)
-=======
-	r, _ := NewTXTRegistry(p, "", "-txt", "owner", time.Hour, "")
->>>>>>> 057cae0d
+	r, _ := NewTXTRegistry(p, "", "-txt", "owner", time.Hour, "", false, nil)
 	records, _ := r.Records(ctx)
 
 	assert.True(t, testutils.SameEndpoints(records, expectedRecords))
 
 	// Ensure prefix is case-insensitive
-<<<<<<< HEAD
-	r, _ = NewTXTRegistry(p, "", "-TxT", "owner", time.Hour, false, nil)
-=======
-	r, _ = NewTXTRegistry(p, "", "-TxT", "owner", time.Hour, "")
->>>>>>> 057cae0d
+	r, _ = NewTXTRegistry(p, "", "-TxT", "owner", time.Hour, "", false, nil)
 	records, _ = r.Records(ctx)
 
 	assert.True(t, testutils.SameEndpointLabels(records, expectedRecords))
@@ -414,11 +377,7 @@
 		},
 	}
 
-<<<<<<< HEAD
-	r, _ := NewTXTRegistry(p, "", "", "owner", time.Hour, false, nil)
-=======
-	r, _ := NewTXTRegistry(p, "", "", "owner", time.Hour, "")
->>>>>>> 057cae0d
+	r, _ := NewTXTRegistry(p, "", "", "owner", time.Hour, "", false, nil)
 	records, _ := r.Records(ctx)
 
 	assert.True(t, testutils.SameEndpoints(records, expectedRecords))
@@ -455,11 +414,7 @@
 			newEndpointWithOwner("txt.multiple.test-zone.example.org", "\"heritage=external-dns,external-dns/owner=owner\"", endpoint.RecordTypeTXT, "").WithSetIdentifier("test-set-2"),
 		},
 	})
-<<<<<<< HEAD
-	r, _ := NewTXTRegistry(p, "txt.", "", "owner", time.Hour, false, nil)
-=======
-	r, _ := NewTXTRegistry(p, "txt.", "", "owner", time.Hour, "")
->>>>>>> 057cae0d
+	r, _ := NewTXTRegistry(p, "txt.", "", "owner", time.Hour, "", false, nil)
 
 	changes := &plan.Changes{
 		Create: []*endpoint.Endpoint{
@@ -553,11 +508,7 @@
 			newEndpointWithOwner("multiple-txt.test-zone.example.org", "\"heritage=external-dns,external-dns/owner=owner\"", endpoint.RecordTypeTXT, "").WithSetIdentifier("test-set-2"),
 		},
 	})
-<<<<<<< HEAD
-	r, _ := NewTXTRegistry(p, "", "-txt", "owner", time.Hour, false, nil)
-=======
-	r, _ := NewTXTRegistry(p, "", "-txt", "owner", time.Hour, "wildcard")
->>>>>>> 057cae0d
+	r, _ := NewTXTRegistry(p, "", "-txt", "owner", time.Hour, "wildcard", false, nil)
 
 	changes := &plan.Changes{
 		Create: []*endpoint.Endpoint{
@@ -650,11 +601,7 @@
 			newEndpointWithOwner("foobar.test-zone.example.org", "\"heritage=external-dns,external-dns/owner=owner\"", endpoint.RecordTypeTXT, ""),
 		},
 	})
-<<<<<<< HEAD
-	r, _ := NewTXTRegistry(p, "", "", "owner", time.Hour, false, nil)
-=======
-	r, _ := NewTXTRegistry(p, "", "", "owner", time.Hour, "")
->>>>>>> 057cae0d
+	r, _ := NewTXTRegistry(p, "", "", "owner", time.Hour, "", false, nil)
 
 	changes := &plan.Changes{
 		Create: []*endpoint.Endpoint{
