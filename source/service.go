/*
Copyright 2017 The Kubernetes Authors.

Licensed under the Apache License, Version 2.0 (the "License");
you may not use this file except in compliance with the License.
You may obtain a copy of the License at

    http://www.apache.org/licenses/LICENSE-2.0

Unless required by applicable law or agreed to in writing, software
distributed under the License is distributed on an "AS IS" BASIS,
WITHOUT WARRANTIES OR CONDITIONS OF ANY KIND, either express or implied.
See the License for the specific language governing permissions and
limitations under the License.
*/

package source

import (
	"bytes"
	"fmt"
	kubeinformers "k8s.io/client-go/informers"
	coreinformers "k8s.io/client-go/informers/core/v1"
	"k8s.io/client-go/tools/cache"
	"sort"
	"strings"
	"text/template"

	log "github.com/sirupsen/logrus"

	v1 "k8s.io/api/core/v1"
	"k8s.io/apimachinery/pkg/api/errors"
	metav1 "k8s.io/apimachinery/pkg/apis/meta/v1"
	"k8s.io/apimachinery/pkg/labels"
	"k8s.io/apimachinery/pkg/util/wait"
	"k8s.io/client-go/kubernetes"

	"github.com/kubernetes-incubator/external-dns/endpoint"
	"time"
)

const (
	defaultTargetsCapacity = 10
)

// serviceSource is an implementation of Source for Kubernetes service objects.
// It will find all services that are under our jurisdiction, i.e. annotated
// desired hostname and matching or no controller annotation. For each of the
// matched services' entrypoints it will return a corresponding
// Endpoint object.
type serviceSource struct {
	client           kubernetes.Interface
	namespace        string
	annotationFilter string
	// process Services with legacy annotations
	compatibility            string
	fqdnTemplate             *template.Template
	combineFQDNAnnotation    bool
	ignoreHostnameAnnotation bool
	publishInternal          bool
	publishHostIP            bool
	serviceInformer          coreinformers.ServiceInformer
	podInformer              coreinformers.PodInformer
	nodeInformer             coreinformers.NodeInformer
	serviceTypeFilter        map[string]struct{}
}

// NewServiceSource creates a new serviceSource with the given config.
func NewServiceSource(kubeClient kubernetes.Interface, namespace, annotationFilter string, fqdnTemplate string, combineFqdnAnnotation bool, compatibility string, publishInternal bool, publishHostIP bool, serviceTypeFilter []string, ignoreHostnameAnnotation bool) (Source, error) {
	var (
		tmpl *template.Template
		err  error
	)
	if fqdnTemplate != "" {
		tmpl, err = template.New("endpoint").Funcs(template.FuncMap{
			"trimPrefix": strings.TrimPrefix,
		}).Parse(fqdnTemplate)
		if err != nil {
			return nil, err
		}
	}

	// Use shared informers to listen for add/update/delete of services/pods/nodes in the specified namespace.
	// Set resync period to 0, to prevent processing when nothing has changed
	informerFactory := kubeinformers.NewSharedInformerFactoryWithOptions(kubeClient, 0, kubeinformers.WithNamespace(namespace))
	serviceInformer := informerFactory.Core().V1().Services()
	podInformer := informerFactory.Core().V1().Pods()
	nodeInformer := informerFactory.Core().V1().Nodes()

	// Add default resource event handlers to properly initialize informer.
	serviceInformer.Informer().AddEventHandler(
		cache.ResourceEventHandlerFuncs{
			AddFunc: func(obj interface{}) {
				log.Debug("service added")
			},
		},
	)
	podInformer.Informer().AddEventHandler(
		cache.ResourceEventHandlerFuncs{
			AddFunc: func(obj interface{}) {
				log.Debug("pod added")
			},
		},
	)
	nodeInformer.Informer().AddEventHandler(
		cache.ResourceEventHandlerFuncs{
			AddFunc: func(obj interface{}) {
				log.Debug("node added")
			},
		},
	)

	// TODO informer is not explicitly stopped since controller is not passing in its channel.
	informerFactory.Start(wait.NeverStop)

	// wait for the local cache to be populated.
	err = wait.Poll(time.Second, 60*time.Second, func() (bool, error) {
		return serviceInformer.Informer().HasSynced() == true, nil
	})
	if err != nil {
		return nil, fmt.Errorf("failed to sync cache: %v", err)
	}

	// Transform the slice into a map so it will
	// be way much easier and fast to filter later
	serviceTypes := make(map[string]struct{})
	for _, serviceType := range serviceTypeFilter {
		serviceTypes[serviceType] = struct{}{}
	}

	return &serviceSource{
		client:                   kubeClient,
		namespace:                namespace,
		annotationFilter:         annotationFilter,
		compatibility:            compatibility,
		fqdnTemplate:             tmpl,
		combineFQDNAnnotation:    combineFqdnAnnotation,
		ignoreHostnameAnnotation: ignoreHostnameAnnotation,
		publishInternal:          publishInternal,
		publishHostIP:            publishHostIP,
		serviceInformer:          serviceInformer,
		podInformer:              podInformer,
		nodeInformer:             nodeInformer,
		serviceTypeFilter:        serviceTypes,
	}, nil
}

// Endpoints returns endpoint objects for each service that should be processed.
func (sc *serviceSource) Endpoints() ([]*endpoint.Endpoint, error) {
	services, err := sc.serviceInformer.Lister().Services(sc.namespace).List(labels.Everything())
	if err != nil {
		return nil, err
	}
	services, err = sc.filterByAnnotations(services)
	if err != nil {
		return nil, err
	}

	// filter on service types if at least one has been provided
	if len(sc.serviceTypeFilter) > 0 {
		services = sc.filterByServiceType(services)
	}

	allNodes, err := sc.listNodes()
	if err != nil {
		return nil, err
	}

	endpoints := []*endpoint.Endpoint{}

	for _, svc := range services {
		// Check controller annotation to see if we are responsible.
		controller, ok := svc.Annotations[controllerAnnotationKey]
		if ok && controller != controllerAnnotationValue {
			log.Debugf("Skipping service %s/%s because controller value does not match, found: %s, required: %s",
				svc.Namespace, svc.Name, controller, controllerAnnotationValue)
			continue
		}

<<<<<<< HEAD
		// loop copy
		nodes := allNodes

		// if needed, filter the nodes by label filter
		if nodeLabelsFilter, ok := svc.Annotations[nodeLabelFilterKey]; ok {
			nodes, err = sc.filterNodesByLabels(nodeLabelsFilter, nodes)
		}

		// get the ip addresses of all the nodes and cache them for this run
		nodeTargets, err := sc.extractNodeTargets(nodes)
		if err != nil {
			return nil, err
		}

		svcEndpoints := sc.endpoints(&svc, nodeTargets)
=======
		svcEndpoints := sc.endpoints(svc, nodeTargets)
>>>>>>> d0276627

		// process legacy annotations if no endpoints were returned and compatibility mode is enabled.
		if len(svcEndpoints) == 0 && sc.compatibility != "" {
			svcEndpoints = legacyEndpointsFromService(svc, sc.compatibility)
		}

		// apply template if none of the above is found
		if (sc.combineFQDNAnnotation || len(svcEndpoints) == 0) && sc.fqdnTemplate != nil {
			sEndpoints, err := sc.endpointsFromTemplate(svc, nodeTargets)
			if err != nil {
				return nil, err
			}

			if sc.combineFQDNAnnotation {
				svcEndpoints = append(svcEndpoints, sEndpoints...)
			} else {
				svcEndpoints = sEndpoints
			}
		}

		if len(svcEndpoints) == 0 {
			log.Debugf("No endpoints could be generated from service %s/%s", svc.Namespace, svc.Name)
			continue
		}

		log.Debugf("Endpoints generated from service: %s/%s: %v", svc.Namespace, svc.Name, svcEndpoints)
		sc.setResourceLabel(svc, svcEndpoints)
		endpoints = append(endpoints, svcEndpoints...)
	}

	for _, ep := range endpoints {
		sort.Sort(ep.Targets)
	}

	return endpoints, nil
}

func (sc *serviceSource) extractHeadlessEndpoints(svc *v1.Service, hostname string, ttl endpoint.TTL) []*endpoint.Endpoint {
	var endpoints []*endpoint.Endpoint

	labelSelector, err := metav1.ParseToLabelSelector(labels.Set(svc.Spec.Selector).AsSelectorPreValidated().String())
	if err != nil {
		return nil
	}
	selector, err := metav1.LabelSelectorAsSelector(labelSelector)
	if err != nil {
		return nil
	}

	pods, err := sc.podInformer.Lister().Pods(svc.Namespace).List(selector)
	if err != nil {
		log.Errorf("List Pods of service[%s] error:%v", svc.GetName(), err)
		return endpoints
	}

	targetsByHeadlessDomain := make(map[string][]string)
	for _, v := range pods {
		headlessDomain := hostname
		if v.Spec.Hostname != "" {
			headlessDomain = v.Spec.Hostname + "." + headlessDomain
		}

		if sc.publishHostIP == true {
			log.Debugf("Generating matching endpoint %s with HostIP %s", headlessDomain, v.Status.HostIP)
			// To reduce traffice on the DNS API only add record for running Pods. Good Idea?
			if v.Status.Phase == v1.PodRunning {
				targetsByHeadlessDomain[headlessDomain] = append(targetsByHeadlessDomain[headlessDomain], v.Status.HostIP)
			} else {
				log.Debugf("Pod %s is not in running phase", v.Spec.Hostname)
			}
		} else {
			log.Debugf("Generating matching endpoint %s with PodIP %s", headlessDomain, v.Status.PodIP)
			// To reduce traffice on the DNS API only add record for running Pods. Good Idea?
			if v.Status.Phase == v1.PodRunning {
				targetsByHeadlessDomain[headlessDomain] = append(targetsByHeadlessDomain[headlessDomain], v.Status.PodIP)
			} else {
				log.Debugf("Pod %s is not in running phase", v.Spec.Hostname)
			}
		}

	}

	headlessDomains := []string{}
	for headlessDomain := range targetsByHeadlessDomain {
		headlessDomains = append(headlessDomains, headlessDomain)
	}
	sort.Strings(headlessDomains)
	for _, headlessDomain := range headlessDomains {
		targets := targetsByHeadlessDomain[headlessDomain]
		if ttl.IsConfigured() {
			endpoints = append(endpoints, endpoint.NewEndpointWithTTL(headlessDomain, endpoint.RecordTypeA, ttl, targets...))
		} else {
			endpoints = append(endpoints, endpoint.NewEndpoint(headlessDomain, endpoint.RecordTypeA, targets...))
		}
	}

	return endpoints
}

func (sc *serviceSource) endpointsFromTemplate(svc *v1.Service, nodeTargets endpoint.Targets) ([]*endpoint.Endpoint, error) {
	var endpoints []*endpoint.Endpoint

	// Process the whole template string
	var buf bytes.Buffer
	err := sc.fqdnTemplate.Execute(&buf, svc)
	if err != nil {
		return nil, fmt.Errorf("failed to apply template on service %s: %v", svc.String(), err)
	}

	providerSpecific := getProviderSpecificAnnotations(svc.Annotations)
	hostnameList := strings.Split(strings.Replace(buf.String(), " ", "", -1), ",")
	for _, hostname := range hostnameList {
		endpoints = append(endpoints, sc.generateEndpoints(svc, hostname, nodeTargets, providerSpecific)...)
	}

	return endpoints, nil
}

// endpointsFromService extracts the endpoints from a service object
func (sc *serviceSource) endpoints(svc *v1.Service, nodeTargets endpoint.Targets) []*endpoint.Endpoint {
	var endpoints []*endpoint.Endpoint
	// Skip endpoints if we do not want entries from annotations
	if !sc.ignoreHostnameAnnotation {
		providerSpecific := getProviderSpecificAnnotations(svc.Annotations)
		hostnameList := getHostnamesFromAnnotations(svc.Annotations)
		for _, hostname := range hostnameList {
			endpoints = append(endpoints, sc.generateEndpoints(svc, hostname, nodeTargets, providerSpecific)...)
		}
	}
	return endpoints
}

// filterByAnnotations filters a list of services by a given annotation selector.
func (sc *serviceSource) filterByAnnotations(services []*v1.Service) ([]*v1.Service, error) {
	labelSelector, err := metav1.ParseToLabelSelector(sc.annotationFilter)
	if err != nil {
		return nil, err
	}
	selector, err := metav1.LabelSelectorAsSelector(labelSelector)
	if err != nil {
		return nil, err
	}

	// empty filter returns original list
	if selector.Empty() {
		return services, nil
	}

	filteredList := []*v1.Service{}

	for _, service := range services {
		// convert the service's annotations to an equivalent label selector
		annotations := labels.Set(service.Annotations)

		// include service if its annotations match the selector
		if selector.Matches(annotations) {
			filteredList = append(filteredList, service)
		}
	}

	return filteredList, nil
}

// filterNodesByLabels filters a list of nodes by a given label selector.
func (sc *serviceSource) filterNodesByLabels(nodeLabelsFilter string, nodes []v1.Node) ([]v1.Node, error) {
	labelSelector, err := metav1.ParseToLabelSelector(nodeLabelsFilter)
	if err != nil {
		return nil, err
	}
	selector, err := metav1.LabelSelectorAsSelector(labelSelector)
	if err != nil {
		return nil, err
	}

	// empty filter returns original list
	if selector.Empty() {
		return nodes, nil
	}

	filteredList := []v1.Node{}

	for _, node := range nodes {
		// convert the service's annotations to an equivalent label selector
		nodeLabels := labels.Set(node.Labels)

		// include node if its annotations match the selector
		if selector.Matches(nodeLabels) {
			filteredList = append(filteredList, node)
		}
	}

	return filteredList, nil
}

// filterByServiceType filters services according their types
func (sc *serviceSource) filterByServiceType(services []*v1.Service) []*v1.Service {
	filteredList := []*v1.Service{}
	for _, service := range services {
		// Check if the service is of the given type or not
		if _, ok := sc.serviceTypeFilter[string(service.Spec.Type)]; ok {
			filteredList = append(filteredList, service)
		}
	}

	return filteredList
}

func (sc *serviceSource) setResourceLabel(service *v1.Service, endpoints []*endpoint.Endpoint) {
	for _, ep := range endpoints {
		ep.Labels[endpoint.ResourceLabelKey] = fmt.Sprintf("service/%s/%s", service.Namespace, service.Name)
	}
}

func (sc *serviceSource) generateEndpoints(svc *v1.Service, hostname string, nodeTargets endpoint.Targets, providerSpecific endpoint.ProviderSpecific) []*endpoint.Endpoint {
	hostname = strings.TrimSuffix(hostname, ".")
	ttl, err := getTTLFromAnnotations(svc.Annotations)
	if err != nil {
		log.Warn(err)
	}

	epA := &endpoint.Endpoint{
		RecordTTL:        ttl,
		RecordType:       endpoint.RecordTypeA,
		Labels:           endpoint.NewLabels(),
		Targets:          make(endpoint.Targets, 0, defaultTargetsCapacity),
		DNSName:          hostname,
		ProviderSpecific: providerSpecific,
	}

	epCNAME := &endpoint.Endpoint{
		RecordTTL:        ttl,
		RecordType:       endpoint.RecordTypeCNAME,
		Labels:           endpoint.NewLabels(),
		Targets:          make(endpoint.Targets, 0, defaultTargetsCapacity),
		DNSName:          hostname,
		ProviderSpecific: providerSpecific,
	}

	var endpoints []*endpoint.Endpoint
	var targets endpoint.Targets

	switch svc.Spec.Type {
	case v1.ServiceTypeLoadBalancer:
		targets = append(targets, extractLoadBalancerTargets(svc)...)
	case v1.ServiceTypeClusterIP:
		if sc.publishInternal {
			targets = append(targets, extractServiceIps(svc)...)
		}
		if svc.Spec.ClusterIP == v1.ClusterIPNone {
			endpoints = append(endpoints, sc.extractHeadlessEndpoints(svc, hostname, ttl)...)
		}
	case v1.ServiceTypeNodePort:
		// add the nodeTargets and extract an SRV endpoint
		targets = append(targets, nodeTargets...)
		endpoints = append(endpoints, sc.extractNodePortEndpoints(svc, nodeTargets, hostname, ttl)...)
	}

	for _, t := range targets {
		if suitableType(t) == endpoint.RecordTypeA {
			epA.Targets = append(epA.Targets, t)
		}
		if suitableType(t) == endpoint.RecordTypeCNAME {
			epCNAME.Targets = append(epCNAME.Targets, t)
		}
	}

	if len(epA.Targets) > 0 {
		endpoints = append(endpoints, epA)
	}
	if len(epCNAME.Targets) > 0 {
		endpoints = append(endpoints, epCNAME)
	}
	return endpoints
}

func extractServiceIps(svc *v1.Service) endpoint.Targets {
	if svc.Spec.ClusterIP == v1.ClusterIPNone {
		log.Debugf("Unable to associate %s headless service with a Cluster IP", svc.Name)
		return endpoint.Targets{}
	}
	return endpoint.Targets{svc.Spec.ClusterIP}
}

func extractLoadBalancerTargets(svc *v1.Service) endpoint.Targets {
	var targets endpoint.Targets

	// Create a corresponding endpoint for each configured external entrypoint.
	for _, lb := range svc.Status.LoadBalancer.Ingress {
		if lb.IP != "" {
			targets = append(targets, lb.IP)
		}
		if lb.Hostname != "" {
			targets = append(targets, lb.Hostname)
		}
	}

	return targets
}

<<<<<<< HEAD
func (sc *serviceSource) listNodes() ([]v1.Node, error) {
	nodes, err := sc.client.CoreV1().Nodes().List(metav1.ListOptions{})
=======
func (sc *serviceSource) extractNodeTargets() (endpoint.Targets, error) {
	var (
		internalIPs endpoint.Targets
		externalIPs endpoint.Targets
	)

	nodes, err := sc.nodeInformer.Lister().List(labels.Everything())
>>>>>>> d0276627
	if err != nil {
		if errors.IsForbidden(err) {
			// Return an empty list because it makes sense to continue and try other sources.
			log.Debugf("Unable to list nodes (Forbidden), returning empty list of nodes (NodePort services will be skipped)")
			return []v1.Node{}, nil
		}
		return nil, err
	}

<<<<<<< HEAD
	return nodes.Items, nil
}

func (sc *serviceSource) extractNodeTargets(nodes []v1.Node) (endpoint.Targets, error) {
	var (
		internalIPs endpoint.Targets
		externalIPs endpoint.Targets
	)

=======
>>>>>>> d0276627
	for _, node := range nodes {
		for _, address := range node.Status.Addresses {
			switch address.Type {
			case v1.NodeExternalIP:
				externalIPs = append(externalIPs, address.Address)
			case v1.NodeInternalIP:
				internalIPs = append(internalIPs, address.Address)
			}
		}
	}

	if len(externalIPs) > 0 {
		return externalIPs, nil
	}

	return internalIPs, nil
}

func (sc *serviceSource) extractNodePortEndpoints(svc *v1.Service, nodeTargets endpoint.Targets, hostname string, ttl endpoint.TTL) []*endpoint.Endpoint {
	var endpoints []*endpoint.Endpoint

	for _, port := range svc.Spec.Ports {
		if port.NodePort > 0 {
			// build a target with a priority of 0, weight of 0, and pointing the given port on the given host
			target := fmt.Sprintf("0 50 %d %s", port.NodePort, hostname)

			// figure out the portname
			portName := port.Name
			if portName == "" {
				portName = fmt.Sprintf("%d", port.NodePort)
			}

			// figure out the protocol
			protocol := strings.ToLower(string(port.Protocol))
			if protocol == "" {
				protocol = "tcp"
			}

			recordName := fmt.Sprintf("_%s._%s.%s", portName, protocol, hostname)

			var ep *endpoint.Endpoint
			if ttl.IsConfigured() {
				ep = endpoint.NewEndpointWithTTL(recordName, endpoint.RecordTypeSRV, ttl, target)
			} else {
				ep = endpoint.NewEndpoint(recordName, endpoint.RecordTypeSRV, target)
			}

			endpoints = append(endpoints, ep)
		}
	}

	return endpoints
}<|MERGE_RESOLUTION|>--- conflicted
+++ resolved
@@ -177,7 +177,6 @@
 			continue
 		}
 
-<<<<<<< HEAD
 		// loop copy
 		nodes := allNodes
 
@@ -192,10 +191,7 @@
 			return nil, err
 		}
 
-		svcEndpoints := sc.endpoints(&svc, nodeTargets)
-=======
 		svcEndpoints := sc.endpoints(svc, nodeTargets)
->>>>>>> d0276627
 
 		// process legacy annotations if no endpoints were returned and compatibility mode is enabled.
 		if len(svcEndpoints) == 0 && sc.compatibility != "" {
@@ -360,7 +356,7 @@
 }
 
 // filterNodesByLabels filters a list of nodes by a given label selector.
-func (sc *serviceSource) filterNodesByLabels(nodeLabelsFilter string, nodes []v1.Node) ([]v1.Node, error) {
+func (sc *serviceSource) filterNodesByLabels(nodeLabelsFilter string, nodes []*v1.Node) ([]*v1.Node, error) {
 	labelSelector, err := metav1.ParseToLabelSelector(nodeLabelsFilter)
 	if err != nil {
 		return nil, err
@@ -375,7 +371,7 @@
 		return nodes, nil
 	}
 
-	filteredList := []v1.Node{}
+	var filteredList []*v1.Node
 
 	for _, node := range nodes {
 		// convert the service's annotations to an equivalent label selector
@@ -495,39 +491,26 @@
 	return targets
 }
 
-<<<<<<< HEAD
-func (sc *serviceSource) listNodes() ([]v1.Node, error) {
-	nodes, err := sc.client.CoreV1().Nodes().List(metav1.ListOptions{})
-=======
-func (sc *serviceSource) extractNodeTargets() (endpoint.Targets, error) {
+func (sc *serviceSource) listNodes() ([]*v1.Node, error) {
+	nodes, err := sc.nodeInformer.Lister().List(labels.Everything())
+	if err != nil {
+		if errors.IsForbidden(err) {
+			// Return an empty list because it makes sense to continue and try other sources.
+			log.Debugf("Unable to list nodes (Forbidden), returning empty list of nodes (NodePort services will be skipped)")
+			return []*v1.Node{}, nil
+		}
+		return nil, err
+	}
+
+	return nodes, nil
+}
+
+func (sc *serviceSource) extractNodeTargets(nodes []*v1.Node) (endpoint.Targets, error) {
 	var (
 		internalIPs endpoint.Targets
 		externalIPs endpoint.Targets
 	)
 
-	nodes, err := sc.nodeInformer.Lister().List(labels.Everything())
->>>>>>> d0276627
-	if err != nil {
-		if errors.IsForbidden(err) {
-			// Return an empty list because it makes sense to continue and try other sources.
-			log.Debugf("Unable to list nodes (Forbidden), returning empty list of nodes (NodePort services will be skipped)")
-			return []v1.Node{}, nil
-		}
-		return nil, err
-	}
-
-<<<<<<< HEAD
-	return nodes.Items, nil
-}
-
-func (sc *serviceSource) extractNodeTargets(nodes []v1.Node) (endpoint.Targets, error) {
-	var (
-		internalIPs endpoint.Targets
-		externalIPs endpoint.Targets
-	)
-
-=======
->>>>>>> d0276627
 	for _, node := range nodes {
 		for _, address := range node.Status.Addresses {
 			switch address.Type {
