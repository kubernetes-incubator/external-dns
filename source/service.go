/*
Copyright 2017 The Kubernetes Authors.

Licensed under the Apache License, Version 2.0 (the "License");
you may not use this file except in compliance with the License.
You may obtain a copy of the License at

    http://www.apache.org/licenses/LICENSE-2.0

Unless required by applicable law or agreed to in writing, software
distributed under the License is distributed on an "AS IS" BASIS,
WITHOUT WARRANTIES OR CONDITIONS OF ANY KIND, either express or implied.
See the License for the specific language governing permissions and
limitations under the License.
*/

package source

import (
	"bytes"
	"fmt"
	kubeinformers "k8s.io/client-go/informers"
	coreinformers "k8s.io/client-go/informers/core/v1"
	"k8s.io/client-go/tools/cache"
	"sort"
	"strings"
	"text/template"

	log "github.com/sirupsen/logrus"

	v1 "k8s.io/api/core/v1"
	"k8s.io/apimachinery/pkg/api/errors"
	metav1 "k8s.io/apimachinery/pkg/apis/meta/v1"
	"k8s.io/apimachinery/pkg/labels"
	"k8s.io/apimachinery/pkg/util/wait"
	"k8s.io/client-go/kubernetes"

	"github.com/kubernetes-incubator/external-dns/endpoint"
	"time"
)

const (
	defaultTargetsCapacity = 10
)

// serviceSource is an implementation of Source for Kubernetes service objects.
// It will find all services that are under our jurisdiction, i.e. annotated
// desired hostname and matching or no controller annotation. For each of the
// matched services' entrypoints it will return a corresponding
// Endpoint object.
type serviceSource struct {
	client           kubernetes.Interface
	namespace        string
	annotationFilter string
	// process Services with legacy annotations
<<<<<<< HEAD
	compatibility         string
	fqdnTemplate          *template.Template
	combineFQDNAnnotation bool
	publishInternal       bool
	publishHostIP         bool
	serviceTypeFilter     map[string]struct{}
	servicePublishIPsType string
}

// NewServiceSource creates a new serviceSource with the given config.
func NewServiceSource(kubeClient kubernetes.Interface, namespace, annotationFilter string, fqdnTemplate string, combineFqdnAnnotation bool, compatibility string, publishInternal bool, publishHostIP bool, serviceTypeFilter []string, servicePublishIPsType string) (Source, error) {
=======
	compatibility            string
	fqdnTemplate             *template.Template
	combineFQDNAnnotation    bool
	ignoreHostnameAnnotation bool
	publishInternal          bool
	publishHostIP            bool
	serviceInformer          coreinformers.ServiceInformer
	podInformer              coreinformers.PodInformer
	nodeInformer             coreinformers.NodeInformer
	serviceTypeFilter        map[string]struct{}
}

// NewServiceSource creates a new serviceSource with the given config.
func NewServiceSource(kubeClient kubernetes.Interface, namespace, annotationFilter string, fqdnTemplate string, combineFqdnAnnotation bool, compatibility string, publishInternal bool, publishHostIP bool, serviceTypeFilter []string, ignoreHostnameAnnotation bool) (Source, error) {
>>>>>>> d0276627
	var (
		tmpl *template.Template
		err  error
	)
	if fqdnTemplate != "" {
		tmpl, err = template.New("endpoint").Funcs(template.FuncMap{
			"trimPrefix": strings.TrimPrefix,
		}).Parse(fqdnTemplate)
		if err != nil {
			return nil, err
		}
	}

	// Use shared informers to listen for add/update/delete of services/pods/nodes in the specified namespace.
	// Set resync period to 0, to prevent processing when nothing has changed
	informerFactory := kubeinformers.NewSharedInformerFactoryWithOptions(kubeClient, 0, kubeinformers.WithNamespace(namespace))
	serviceInformer := informerFactory.Core().V1().Services()
	podInformer := informerFactory.Core().V1().Pods()
	nodeInformer := informerFactory.Core().V1().Nodes()

	// Add default resource event handlers to properly initialize informer.
	serviceInformer.Informer().AddEventHandler(
		cache.ResourceEventHandlerFuncs{
			AddFunc: func(obj interface{}) {
				log.Debug("service added")
			},
		},
	)
	podInformer.Informer().AddEventHandler(
		cache.ResourceEventHandlerFuncs{
			AddFunc: func(obj interface{}) {
				log.Debug("pod added")
			},
		},
	)
	nodeInformer.Informer().AddEventHandler(
		cache.ResourceEventHandlerFuncs{
			AddFunc: func(obj interface{}) {
				log.Debug("node added")
			},
		},
	)

	// TODO informer is not explicitly stopped since controller is not passing in its channel.
	informerFactory.Start(wait.NeverStop)

	// wait for the local cache to be populated.
	err = wait.Poll(time.Second, 60*time.Second, func() (bool, error) {
		return serviceInformer.Informer().HasSynced() == true, nil
	})
	if err != nil {
		return nil, fmt.Errorf("failed to sync cache: %v", err)
	}

	// Transform the slice into a map so it will
	// be way much easier and fast to filter later
	serviceTypes := make(map[string]struct{})
	for _, serviceType := range serviceTypeFilter {
		serviceTypes[serviceType] = struct{}{}
	}

	return &serviceSource{
<<<<<<< HEAD
		client:                kubeClient,
		namespace:             namespace,
		annotationFilter:      annotationFilter,
		compatibility:         compatibility,
		fqdnTemplate:          tmpl,
		combineFQDNAnnotation: combineFqdnAnnotation,
		publishInternal:       publishInternal,
		publishHostIP:         publishHostIP,
		serviceTypeFilter:     serviceTypes,
		servicePublishIPsType: servicePublishIPsType,
=======
		client:                   kubeClient,
		namespace:                namespace,
		annotationFilter:         annotationFilter,
		compatibility:            compatibility,
		fqdnTemplate:             tmpl,
		combineFQDNAnnotation:    combineFqdnAnnotation,
		ignoreHostnameAnnotation: ignoreHostnameAnnotation,
		publishInternal:          publishInternal,
		publishHostIP:            publishHostIP,
		serviceInformer:          serviceInformer,
		podInformer:              podInformer,
		nodeInformer:             nodeInformer,
		serviceTypeFilter:        serviceTypes,
>>>>>>> d0276627
	}, nil
}

// Endpoints returns endpoint objects for each service that should be processed.
func (sc *serviceSource) Endpoints() ([]*endpoint.Endpoint, error) {
	services, err := sc.serviceInformer.Lister().Services(sc.namespace).List(labels.Everything())
	if err != nil {
		return nil, err
	}
	services, err = sc.filterByAnnotations(services)
	if err != nil {
		return nil, err
	}

	// filter on service types if at least one has been provided
	if len(sc.serviceTypeFilter) > 0 {
		services = sc.filterByServiceType(services)
	}

	// get the ip addresses of all the nodes and cache them for this run
	nodeTargets, err := sc.extractNodeTargets()
	if err != nil {
		return nil, err
	}

	endpoints := []*endpoint.Endpoint{}

	for _, svc := range services {
		// Check controller annotation to see if we are responsible.
		controller, ok := svc.Annotations[controllerAnnotationKey]
		if ok && controller != controllerAnnotationValue {
			log.Debugf("Skipping service %s/%s because controller value does not match, found: %s, required: %s",
				svc.Namespace, svc.Name, controller, controllerAnnotationValue)
			continue
		}

		svcEndpoints := sc.endpoints(svc, nodeTargets)

		// process legacy annotations if no endpoints were returned and compatibility mode is enabled.
		if len(svcEndpoints) == 0 && sc.compatibility != "" {
			svcEndpoints = legacyEndpointsFromService(svc, sc.compatibility)
		}

		// apply template if none of the above is found
		if (sc.combineFQDNAnnotation || len(svcEndpoints) == 0) && sc.fqdnTemplate != nil {
			sEndpoints, err := sc.endpointsFromTemplate(svc, nodeTargets)
			if err != nil {
				return nil, err
			}

			if sc.combineFQDNAnnotation {
				svcEndpoints = append(svcEndpoints, sEndpoints...)
			} else {
				svcEndpoints = sEndpoints
			}
		}

		if len(svcEndpoints) == 0 {
			log.Debugf("No endpoints could be generated from service %s/%s", svc.Namespace, svc.Name)
			continue
		}

		log.Debugf("Endpoints generated from service: %s/%s: %v", svc.Namespace, svc.Name, svcEndpoints)
		sc.setResourceLabel(svc, svcEndpoints)
		endpoints = append(endpoints, svcEndpoints...)
	}

	for _, ep := range endpoints {
		sort.Sort(ep.Targets)
	}

	return endpoints, nil
}

func (sc *serviceSource) extractHeadlessEndpoints(svc *v1.Service, hostname string, ttl endpoint.TTL) []*endpoint.Endpoint {
	var endpoints []*endpoint.Endpoint

	labelSelector, err := metav1.ParseToLabelSelector(labels.Set(svc.Spec.Selector).AsSelectorPreValidated().String())
	if err != nil {
		return nil
	}
	selector, err := metav1.LabelSelectorAsSelector(labelSelector)
	if err != nil {
		return nil
	}

	pods, err := sc.podInformer.Lister().Pods(svc.Namespace).List(selector)
	if err != nil {
		log.Errorf("List Pods of service[%s] error:%v", svc.GetName(), err)
		return endpoints
	}

	targetsByHeadlessDomain := make(map[string][]string)
	for _, v := range pods {
		headlessDomain := hostname
		if v.Spec.Hostname != "" {
			headlessDomain = v.Spec.Hostname + "." + headlessDomain
		}

		if sc.publishHostIP == true {
			log.Debugf("Generating matching endpoint %s with HostIP %s", headlessDomain, v.Status.HostIP)
			// To reduce traffice on the DNS API only add record for running Pods. Good Idea?
			if v.Status.Phase == v1.PodRunning {
				targetsByHeadlessDomain[headlessDomain] = append(targetsByHeadlessDomain[headlessDomain], v.Status.HostIP)
			} else {
				log.Debugf("Pod %s is not in running phase", v.Spec.Hostname)
			}
		} else {
			log.Debugf("Generating matching endpoint %s with PodIP %s", headlessDomain, v.Status.PodIP)
			// To reduce traffice on the DNS API only add record for running Pods. Good Idea?
			if v.Status.Phase == v1.PodRunning {
				targetsByHeadlessDomain[headlessDomain] = append(targetsByHeadlessDomain[headlessDomain], v.Status.PodIP)
			} else {
				log.Debugf("Pod %s is not in running phase", v.Spec.Hostname)
			}
		}

	}

	headlessDomains := []string{}
	for headlessDomain := range targetsByHeadlessDomain {
		headlessDomains = append(headlessDomains, headlessDomain)
	}
	sort.Strings(headlessDomains)
	for _, headlessDomain := range headlessDomains {
		targets := targetsByHeadlessDomain[headlessDomain]
		if ttl.IsConfigured() {
			endpoints = append(endpoints, endpoint.NewEndpointWithTTL(headlessDomain, endpoint.RecordTypeA, ttl, targets...))
		} else {
			endpoints = append(endpoints, endpoint.NewEndpoint(headlessDomain, endpoint.RecordTypeA, targets...))
		}
	}

	return endpoints
}

func (sc *serviceSource) endpointsFromTemplate(svc *v1.Service, nodeTargets endpoint.Targets) ([]*endpoint.Endpoint, error) {
	var endpoints []*endpoint.Endpoint

	// Process the whole template string
	var buf bytes.Buffer
	err := sc.fqdnTemplate.Execute(&buf, svc)
	if err != nil {
		return nil, fmt.Errorf("failed to apply template on service %s: %v", svc.String(), err)
	}

	providerSpecific := getProviderSpecificAnnotations(svc.Annotations)
	hostnameList := strings.Split(strings.Replace(buf.String(), " ", "", -1), ",")
	for _, hostname := range hostnameList {
		endpoints = append(endpoints, sc.generateEndpoints(svc, hostname, nodeTargets, providerSpecific)...)
	}

	return endpoints, nil
}

// endpointsFromService extracts the endpoints from a service object
func (sc *serviceSource) endpoints(svc *v1.Service, nodeTargets endpoint.Targets) []*endpoint.Endpoint {
	var endpoints []*endpoint.Endpoint
	// Skip endpoints if we do not want entries from annotations
	if !sc.ignoreHostnameAnnotation {
		providerSpecific := getProviderSpecificAnnotations(svc.Annotations)
		hostnameList := getHostnamesFromAnnotations(svc.Annotations)
		for _, hostname := range hostnameList {
			endpoints = append(endpoints, sc.generateEndpoints(svc, hostname, nodeTargets, providerSpecific)...)
		}
	}
	return endpoints
}

// filterByAnnotations filters a list of services by a given annotation selector.
func (sc *serviceSource) filterByAnnotations(services []*v1.Service) ([]*v1.Service, error) {
	labelSelector, err := metav1.ParseToLabelSelector(sc.annotationFilter)
	if err != nil {
		return nil, err
	}
	selector, err := metav1.LabelSelectorAsSelector(labelSelector)
	if err != nil {
		return nil, err
	}

	// empty filter returns original list
	if selector.Empty() {
		return services, nil
	}

	filteredList := []*v1.Service{}

	for _, service := range services {
		// convert the service's annotations to an equivalent label selector
		annotations := labels.Set(service.Annotations)

		// include service if its annotations match the selector
		if selector.Matches(annotations) {
			filteredList = append(filteredList, service)
		}
	}

	return filteredList, nil
}

// filterByServiceType filters services according their types
func (sc *serviceSource) filterByServiceType(services []*v1.Service) []*v1.Service {
	filteredList := []*v1.Service{}
	for _, service := range services {
		// Check if the service is of the given type or not
		if _, ok := sc.serviceTypeFilter[string(service.Spec.Type)]; ok {
			filteredList = append(filteredList, service)
		}
	}

	return filteredList
}

func (sc *serviceSource) setResourceLabel(service *v1.Service, endpoints []*endpoint.Endpoint) {
	for _, ep := range endpoints {
		ep.Labels[endpoint.ResourceLabelKey] = fmt.Sprintf("service/%s/%s", service.Namespace, service.Name)
	}
}

func (sc *serviceSource) generateEndpoints(svc *v1.Service, hostname string, nodeTargets endpoint.Targets, providerSpecific endpoint.ProviderSpecific) []*endpoint.Endpoint {
	hostname = strings.TrimSuffix(hostname, ".")
	ttl, err := getTTLFromAnnotations(svc.Annotations)
	if err != nil {
		log.Warn(err)
	}

	epA := &endpoint.Endpoint{
		RecordTTL:        ttl,
		RecordType:       endpoint.RecordTypeA,
		Labels:           endpoint.NewLabels(),
		Targets:          make(endpoint.Targets, 0, defaultTargetsCapacity),
		DNSName:          hostname,
		ProviderSpecific: providerSpecific,
	}

	epCNAME := &endpoint.Endpoint{
		RecordTTL:        ttl,
		RecordType:       endpoint.RecordTypeCNAME,
		Labels:           endpoint.NewLabels(),
		Targets:          make(endpoint.Targets, 0, defaultTargetsCapacity),
		DNSName:          hostname,
		ProviderSpecific: providerSpecific,
	}

	var endpoints []*endpoint.Endpoint
	var targets endpoint.Targets

	switch svc.Spec.Type {
	case v1.ServiceTypeLoadBalancer:
		targets = append(targets, extractLoadBalancerTargets(svc)...)
	case v1.ServiceTypeClusterIP:
		if sc.publishInternal {
			targets = append(targets, extractServiceIps(svc)...)
		}
		if svc.Spec.ClusterIP == v1.ClusterIPNone {
			endpoints = append(endpoints, sc.extractHeadlessEndpoints(svc, hostname, ttl)...)
		}
	case v1.ServiceTypeNodePort:
		// add the nodeTargets and extract an SRV endpoint
		targets = append(targets, nodeTargets...)
		endpoints = append(endpoints, sc.extractNodePortEndpoints(svc, nodeTargets, hostname, ttl)...)
	}

	for _, t := range targets {
		if suitableType(t) == endpoint.RecordTypeA {
			epA.Targets = append(epA.Targets, t)
		}
		if suitableType(t) == endpoint.RecordTypeCNAME {
			epCNAME.Targets = append(epCNAME.Targets, t)
		}
	}

	if len(epA.Targets) > 0 {
		endpoints = append(endpoints, epA)
	}
	if len(epCNAME.Targets) > 0 {
		endpoints = append(endpoints, epCNAME)
	}
	return endpoints
}

func extractServiceIps(svc *v1.Service) endpoint.Targets {
	if svc.Spec.ClusterIP == v1.ClusterIPNone {
		log.Debugf("Unable to associate %s headless service with a Cluster IP", svc.Name)
		return endpoint.Targets{}
	}
	return endpoint.Targets{svc.Spec.ClusterIP}
}

func extractLoadBalancerTargets(svc *v1.Service) endpoint.Targets {
	var targets endpoint.Targets

	// Create a corresponding endpoint for each configured external entrypoint.
	for _, lb := range svc.Status.LoadBalancer.Ingress {
		if lb.IP != "" {
			targets = append(targets, lb.IP)
		}
		if lb.Hostname != "" {
			targets = append(targets, lb.Hostname)
		}
	}

	return targets
}

func (sc *serviceSource) extractNodeTargets() (endpoint.Targets, error) {
	var (
		internalIPs endpoint.Targets
		externalIPs endpoint.Targets
	)

	nodes, err := sc.nodeInformer.Lister().List(labels.Everything())
	if err != nil {
		if errors.IsForbidden(err) {
			// Return an empty list because it makes sense to continue and try other sources.
			log.Debugf("Unable to list nodes (Forbidden), returning empty list of targets (NodePort services will be skipped)")
			return endpoint.Targets{}, nil
		}
		return nil, err
	}

	for _, node := range nodes {
		for _, address := range node.Status.Addresses {
			switch address.Type {
			case v1.NodeExternalIP:
				externalIPs = append(externalIPs, address.Address)
			case v1.NodeInternalIP:
				internalIPs = append(internalIPs, address.Address)
			}
		}
	}

	switch sc.servicePublishIPsType {
	case "private":
		return internalIPs, nil
	case "public":
		return externalIPs, nil
	default:
		if len(externalIPs) > 0 {
			return externalIPs, nil
		}

		return internalIPs, nil
	}
}

func (sc *serviceSource) extractNodePortEndpoints(svc *v1.Service, nodeTargets endpoint.Targets, hostname string, ttl endpoint.TTL) []*endpoint.Endpoint {
	var endpoints []*endpoint.Endpoint

	for _, port := range svc.Spec.Ports {
		if port.NodePort > 0 {
			// build a target with a priority of 0, weight of 0, and pointing the given port on the given host
			target := fmt.Sprintf("0 50 %d %s", port.NodePort, hostname)

			// figure out the portname
			portName := port.Name
			if portName == "" {
				portName = fmt.Sprintf("%d", port.NodePort)
			}

			// figure out the protocol
			protocol := strings.ToLower(string(port.Protocol))
			if protocol == "" {
				protocol = "tcp"
			}

			recordName := fmt.Sprintf("_%s._%s.%s", portName, protocol, hostname)

			var ep *endpoint.Endpoint
			if ttl.IsConfigured() {
				ep = endpoint.NewEndpointWithTTL(recordName, endpoint.RecordTypeSRV, ttl, target)
			} else {
				ep = endpoint.NewEndpoint(recordName, endpoint.RecordTypeSRV, target)
			}

			endpoints = append(endpoints, ep)
		}
	}

	return endpoints
}<|MERGE_RESOLUTION|>--- conflicted
+++ resolved
@@ -53,34 +53,21 @@
 	namespace        string
 	annotationFilter string
 	// process Services with legacy annotations
-<<<<<<< HEAD
 	compatibility         string
 	fqdnTemplate          *template.Template
 	combineFQDNAnnotation bool
+	ignoreHostnameAnnotation bool
 	publishInternal       bool
 	publishHostIP         bool
-	serviceTypeFilter     map[string]struct{}
-	servicePublishIPsType string
-}
-
-// NewServiceSource creates a new serviceSource with the given config.
-func NewServiceSource(kubeClient kubernetes.Interface, namespace, annotationFilter string, fqdnTemplate string, combineFqdnAnnotation bool, compatibility string, publishInternal bool, publishHostIP bool, serviceTypeFilter []string, servicePublishIPsType string) (Source, error) {
-=======
-	compatibility            string
-	fqdnTemplate             *template.Template
-	combineFQDNAnnotation    bool
-	ignoreHostnameAnnotation bool
-	publishInternal          bool
-	publishHostIP            bool
 	serviceInformer          coreinformers.ServiceInformer
 	podInformer              coreinformers.PodInformer
 	nodeInformer             coreinformers.NodeInformer
-	serviceTypeFilter        map[string]struct{}
+	serviceTypeFilter     map[string]struct{}
+	servicePublishIPsType string
 }
 
 // NewServiceSource creates a new serviceSource with the given config.
-func NewServiceSource(kubeClient kubernetes.Interface, namespace, annotationFilter string, fqdnTemplate string, combineFqdnAnnotation bool, compatibility string, publishInternal bool, publishHostIP bool, serviceTypeFilter []string, ignoreHostnameAnnotation bool) (Source, error) {
->>>>>>> d0276627
+func NewServiceSource(kubeClient kubernetes.Interface, namespace, annotationFilter string, fqdnTemplate string, combineFqdnAnnotation bool, compatibility string, publishInternal bool, publishHostIP bool, serviceTypeFilter []string, ignoreHostnameAnnotation bool, servicePublishIPsType string) (Source, error) {
 	var (
 		tmpl *template.Template
 		err  error
@@ -143,32 +130,20 @@
 	}
 
 	return &serviceSource{
-<<<<<<< HEAD
 		client:                kubeClient,
 		namespace:             namespace,
 		annotationFilter:      annotationFilter,
 		compatibility:         compatibility,
 		fqdnTemplate:          tmpl,
 		combineFQDNAnnotation: combineFqdnAnnotation,
+		ignoreHostnameAnnotation: ignoreHostnameAnnotation,
 		publishInternal:       publishInternal,
 		publishHostIP:         publishHostIP,
-		serviceTypeFilter:     serviceTypes,
-		servicePublishIPsType: servicePublishIPsType,
-=======
-		client:                   kubeClient,
-		namespace:                namespace,
-		annotationFilter:         annotationFilter,
-		compatibility:            compatibility,
-		fqdnTemplate:             tmpl,
-		combineFQDNAnnotation:    combineFqdnAnnotation,
-		ignoreHostnameAnnotation: ignoreHostnameAnnotation,
-		publishInternal:          publishInternal,
-		publishHostIP:            publishHostIP,
 		serviceInformer:          serviceInformer,
 		podInformer:              podInformer,
 		nodeInformer:             nodeInformer,
-		serviceTypeFilter:        serviceTypes,
->>>>>>> d0276627
+		serviceTypeFilter:     serviceTypes,
+		servicePublishIPsType: servicePublishIPsType,
 	}, nil
 }
 
