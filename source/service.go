--- conflicted
+++ resolved
@@ -124,21 +124,8 @@
 		return nil, fmt.Errorf("failed to apply template on service %s: %v", svc.String(), err)
 	}
 
-	ttl := getTTLFromAnnotations(svc.Annotations)
 	hostname := buf.String()
-<<<<<<< HEAD
-	for _, lb := range svc.Status.LoadBalancer.Ingress {
-		if lb.IP != "" {
-			//TODO(ideahitme): consider retrieving record type from resource annotation instead of empty
-			endpoints = append(endpoints, endpoint.NewEndpointWithTTL(hostname, lb.IP, "", ttl))
-		}
-		if lb.Hostname != "" {
-			endpoints = append(endpoints, endpoint.NewEndpointWithTTL(hostname, lb.Hostname, "", ttl))
-		}
-	}
-=======
 	endpoints = sc.generateEndpoints(svc, hostname)
->>>>>>> a7a1cbc1
 
 	return endpoints, nil
 }
@@ -171,22 +158,6 @@
 	}
 
 	hostnameList := strings.Split(strings.Replace(hostnameAnnotation, " ", "", -1), ",")
-<<<<<<< HEAD
-
-	ttl := getTTLFromAnnotations(svc.Annotations)
-
-	for _, hostname := range hostnameList {
-		hostname = strings.TrimSuffix(hostname, ".")
-		// Create a corresponding endpoint for each configured external entrypoint.
-		for _, lb := range svc.Status.LoadBalancer.Ingress {
-			if lb.IP != "" {
-				//TODO(ideahitme): consider retrieving record type from resource annotation instead of empty
-				endpoints = append(endpoints, endpoint.NewEndpointWithTTL(hostname, lb.IP, "", ttl))
-			}
-			if lb.Hostname != "" {
-				endpoints = append(endpoints, endpoint.NewEndpointWithTTL(hostname, lb.Hostname, "", ttl))
-			}
-=======
 	for _, hostname := range hostnameList {
 		endpoints = append(endpoints, sc.generateEndpoints(svc, hostname)...)
 	}
@@ -206,31 +177,31 @@
 			endpoints = append(endpoints, extractServiceIps(svc, hostname)...)
 		}
 	}
-
 	return endpoints
 }
 
 func extractServiceIps(svc *v1.Service, hostname string) []*endpoint.Endpoint {
+	ttl := getTTLFromAnnotations(svc.Annotations)
 	if svc.Spec.ClusterIP == v1.ClusterIPNone {
 		log.Debugf("Unable to associate %s headless service with a Cluster IP", svc.Name)
 		return []*endpoint.Endpoint{}
 	}
 
-	return []*endpoint.Endpoint{endpoint.NewEndpoint(hostname, svc.Spec.ClusterIP, "")}
+	return []*endpoint.Endpoint{endpoint.NewEndpointWithTTL(hostname, svc.Spec.ClusterIP, "", ttl)}
 }
 
 func extractLoadBalancerEndpoints(svc *v1.Service, hostname string) []*endpoint.Endpoint {
 	var endpoints []*endpoint.Endpoint
 
+	ttl := getTTLFromAnnotations(svc.Annotations)
 	// Create a corresponding endpoint for each configured external entrypoint.
 	for _, lb := range svc.Status.LoadBalancer.Ingress {
 		if lb.IP != "" {
 			//TODO(ideahitme): consider retrieving record type from resource annotation instead of empty
-			endpoints = append(endpoints, endpoint.NewEndpoint(hostname, lb.IP, ""))
+			endpoints = append(endpoints, endpoint.NewEndpointWithTTL(hostname, lb.IP, "", ttl))
 		}
 		if lb.Hostname != "" {
-			endpoints = append(endpoints, endpoint.NewEndpoint(hostname, lb.Hostname, ""))
->>>>>>> a7a1cbc1
+			endpoints = append(endpoints, endpoint.NewEndpointWithTTL(hostname, lb.Hostname, "", ttl))
 		}
 	}
 
