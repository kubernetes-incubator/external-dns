--- conflicted
+++ resolved
@@ -173,11 +173,7 @@
 		return []*endpoint.Endpoint{}
 	}
 
-<<<<<<< HEAD
-	return []*endpoint.Endpoint{endpoint.NewEndpointWithTTL(hostname, svc.Spec.ClusterIP, "", ttl)}
-=======
-	return []*endpoint.Endpoint{endpoint.NewEndpoint(hostname, svc.Spec.ClusterIP, endpoint.RecordTypeA)}
->>>>>>> 485ede32
+	return []*endpoint.Endpoint{endpoint.NewEndpointWithTTL(hostname, svc.Spec.ClusterIP, endpoint.RecordTypeA, ttl)}
 }
 
 func extractLoadBalancerEndpoints(svc *v1.Service, hostname string) []*endpoint.Endpoint {
@@ -191,17 +187,10 @@
 	for _, lb := range svc.Status.LoadBalancer.Ingress {
 		if lb.IP != "" {
 			//TODO(ideahitme): consider retrieving record type from resource annotation instead of empty
-<<<<<<< HEAD
-			endpoints = append(endpoints, endpoint.NewEndpointWithTTL(hostname, lb.IP, "", ttl))
+			endpoints = append(endpoints, endpoint.NewEndpointWithTTL(hostname, lb.IP, endpoint.RecordTypeA, ttl))
 		}
 		if lb.Hostname != "" {
-			endpoints = append(endpoints, endpoint.NewEndpointWithTTL(hostname, lb.Hostname, "", ttl))
-=======
-			endpoints = append(endpoints, endpoint.NewEndpoint(hostname, lb.IP, endpoint.RecordTypeA))
-		}
-		if lb.Hostname != "" {
-			endpoints = append(endpoints, endpoint.NewEndpoint(hostname, lb.Hostname, endpoint.RecordTypeCNAME))
->>>>>>> 485ede32
+			endpoints = append(endpoints, endpoint.NewEndpointWithTTL(hostname, lb.Hostname, endpoint.RecordTypeCNAME, ttl))
 		}
 	}
 
