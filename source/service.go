/*
Copyright 2017 The Kubernetes Authors.

Licensed under the Apache License, Version 2.0 (the "License");
you may not use this file except in compliance with the License.
You may obtain a copy of the License at

    http://www.apache.org/licenses/LICENSE-2.0

Unless required by applicable law or agreed to in writing, software
distributed under the License is distributed on an "AS IS" BASIS,
WITHOUT WARRANTIES OR CONDITIONS OF ANY KIND, either express or implied.
See the License for the specific language governing permissions and
limitations under the License.
*/

package source

import (
	"bytes"
	"context"
	"fmt"
	"sort"
	"strings"
	"text/template"
	"time"

	log "github.com/sirupsen/logrus"
	v1 "k8s.io/api/core/v1"
	metav1 "k8s.io/apimachinery/pkg/apis/meta/v1"
	"k8s.io/apimachinery/pkg/labels"
	"k8s.io/apimachinery/pkg/util/wait"
	kubeinformers "k8s.io/client-go/informers"
	coreinformers "k8s.io/client-go/informers/core/v1"
	"k8s.io/client-go/kubernetes"
	"k8s.io/client-go/tools/cache"

	"sigs.k8s.io/external-dns/endpoint"
)

const (
	defaultTargetsCapacity = 10
)

// serviceSource is an implementation of Source for Kubernetes service objects.
// It will find all services that are under our jurisdiction, i.e. annotated
// desired hostname and matching or no controller annotation. For each of the
// matched services' entrypoints it will return a corresponding
// Endpoint object.
type serviceSource struct {
	client           kubernetes.Interface
	namespace        string
	annotationFilter string

	// process Services with legacy annotations
	compatibility                  string
	fqdnTemplate                   *template.Template
	combineFQDNAnnotation          bool
	ignoreHostnameAnnotation       bool
	publishInternal                bool
	publishHostIP                  bool
	alwaysPublishNotReadyAddresses bool
	serviceInformer                coreinformers.ServiceInformer
	endpointsInformer              coreinformers.EndpointsInformer
	podInformer                    coreinformers.PodInformer
	nodeInformer                   coreinformers.NodeInformer
	serviceTypeFilter              map[string]struct{}
}

// NewServiceSource creates a new serviceSource with the given config.
func NewServiceSource(kubeClient kubernetes.Interface, namespace, annotationFilter string, fqdnTemplate string, combineFqdnAnnotation bool, compatibility string, publishInternal bool, publishHostIP bool, alwaysPublishNotReadyAddresses bool, serviceTypeFilter []string, ignoreHostnameAnnotation bool) (Source, error) {
	var (
		tmpl *template.Template
		err  error
	)
	if fqdnTemplate != "" {
		tmpl, err = template.New("endpoint").Funcs(template.FuncMap{
			"trimPrefix": strings.TrimPrefix,
		}).Parse(fqdnTemplate)
		if err != nil {
			return nil, err
		}
	}

	// Use shared informers to listen for add/update/delete of services/pods/nodes in the specified namespace.
	// Set resync period to 0, to prevent processing when nothing has changed
	informerFactory := kubeinformers.NewSharedInformerFactoryWithOptions(kubeClient, 0, kubeinformers.WithNamespace(namespace))
	serviceInformer := informerFactory.Core().V1().Services()
	endpointsInformer := informerFactory.Core().V1().Endpoints()
	podInformer := informerFactory.Core().V1().Pods()
	nodeInformer := informerFactory.Core().V1().Nodes()

	// Add default resource event handlers to properly initialize informer.
	serviceInformer.Informer().AddEventHandler(
		cache.ResourceEventHandlerFuncs{
			AddFunc: func(obj interface{}) {
			},
		},
	)
	endpointsInformer.Informer().AddEventHandler(
		cache.ResourceEventHandlerFuncs{
			AddFunc: func(obj interface{}) {
			},
		},
	)
	podInformer.Informer().AddEventHandler(
		cache.ResourceEventHandlerFuncs{
			AddFunc: func(obj interface{}) {
			},
		},
	)
	nodeInformer.Informer().AddEventHandler(
		cache.ResourceEventHandlerFuncs{
			AddFunc: func(obj interface{}) {
			},
		},
	)

	// TODO informer is not explicitly stopped since controller is not passing in its channel.
	informerFactory.Start(wait.NeverStop)

	// wait for the local cache to be populated.
	err = poll(time.Second, 60*time.Second, func() (bool, error) {
		return serviceInformer.Informer().HasSynced() &&
			endpointsInformer.Informer().HasSynced() &&
			podInformer.Informer().HasSynced() &&
			nodeInformer.Informer().HasSynced(), nil
	})
	if err != nil {
		return nil, fmt.Errorf("failed to sync cache: %v", err)
	}

	// Transform the slice into a map so it will
	// be way much easier and fast to filter later
	serviceTypes := make(map[string]struct{})
	for _, serviceType := range serviceTypeFilter {
		serviceTypes[serviceType] = struct{}{}
	}

	return &serviceSource{
		client:                         kubeClient,
		namespace:                      namespace,
		annotationFilter:               annotationFilter,
		compatibility:                  compatibility,
		fqdnTemplate:                   tmpl,
		combineFQDNAnnotation:          combineFqdnAnnotation,
		ignoreHostnameAnnotation:       ignoreHostnameAnnotation,
		publishInternal:                publishInternal,
		publishHostIP:                  publishHostIP,
		alwaysPublishNotReadyAddresses: alwaysPublishNotReadyAddresses,
		serviceInformer:                serviceInformer,
		endpointsInformer:              endpointsInformer,
		podInformer:                    podInformer,
		nodeInformer:                   nodeInformer,
		serviceTypeFilter:              serviceTypes,
	}, nil
}

// Endpoints returns endpoint objects for each service that should be processed.
func (sc *serviceSource) Endpoints(ctx context.Context) ([]*endpoint.Endpoint, error) {
	services, err := sc.serviceInformer.Lister().Services(sc.namespace).List(labels.Everything())
	if err != nil {
		return nil, err
	}
	services, err = sc.filterByAnnotations(services)
	if err != nil {
		return nil, err
	}

	// filter on service types if at least one has been provided
	if len(sc.serviceTypeFilter) > 0 {
		services = sc.filterByServiceType(services)
	}

	endpoints := []*endpoint.Endpoint{}

	for _, svc := range services {
		// Check controller annotation to see if we are responsible.
		controller, ok := svc.Annotations[controllerAnnotationKey]
		if ok && controller != controllerAnnotationValue {
			log.Debugf("Skipping service %s/%s because controller value does not match, found: %s, required: %s",
				svc.Namespace, svc.Name, controller, controllerAnnotationValue)
			continue
		}

		svcEndpoints := sc.endpoints(svc)

		// process legacy annotations if no endpoints were returned and compatibility mode is enabled.
		if len(svcEndpoints) == 0 && sc.compatibility != "" {
			svcEndpoints = legacyEndpointsFromService(svc, sc.compatibility)
		}

		// apply template if none of the above is found
		if (sc.combineFQDNAnnotation || len(svcEndpoints) == 0) && sc.fqdnTemplate != nil {
			sEndpoints, err := sc.endpointsFromTemplate(svc)
			if err != nil {
				return nil, err
			}

			if sc.combineFQDNAnnotation {
				svcEndpoints = append(svcEndpoints, sEndpoints...)
			} else {
				svcEndpoints = sEndpoints
			}
		}

		if len(svcEndpoints) == 0 {
			log.Debugf("No endpoints could be generated from service %s/%s", svc.Namespace, svc.Name)
			continue
		}

		log.Debugf("Endpoints generated from service: %s/%s: %v", svc.Namespace, svc.Name, svcEndpoints)
		sc.setResourceLabel(svc, svcEndpoints)
		endpoints = append(endpoints, svcEndpoints...)
	}

	for _, ep := range endpoints {
		sort.Sort(ep.Targets)
	}

	return endpoints, nil
}

// extractHeadlessEndpoints extracts endpoints from a headless service using the "Endpoints" Kubernetes API resource
func (sc *serviceSource) extractHeadlessEndpoints(svc *v1.Service, hostname string, ttl endpoint.TTL) []*endpoint.Endpoint {
	var endpoints []*endpoint.Endpoint

	pods, err := sc.selectTargetedPods(svc)
	if err != nil {
		log.Errorf("List Pods of service[%s] error:%v", svc.GetName(), err)
		return endpoints
	}

	endpointsObject, err := sc.endpointsInformer.Lister().Endpoints(svc.Namespace).Get(svc.GetName())
	if err != nil {
		log.Errorf("Get endpoints of service[%s] error:%v", svc.GetName(), err)
		return endpoints
	}

	targetsByHeadlessDomain := make(map[string][]string)
	for _, subset := range endpointsObject.Subsets {
		addresses := subset.Addresses
		if svc.Spec.PublishNotReadyAddresses || sc.alwaysPublishNotReadyAddresses {
			addresses = append(addresses, subset.NotReadyAddresses...)
		}

		for _, address := range addresses {
			// find pod for this address
			if address.TargetRef.APIVersion != "" || address.TargetRef.Kind != "Pod" {
				log.Debugf("Skipping address because its target is not a pod: %v", address)
				continue
			}
			var pod *v1.Pod
			for _, v := range pods {
				if v.Name == address.TargetRef.Name {
					pod = v
					break
				}
			}
			if pod == nil {
				log.Errorf("Pod %s not found for address %v", address.TargetRef.Name, address)
				continue
			}

			headlessDomains := []string{hostname}
			if pod.Spec.Hostname != "" {
				headlessDomains = append(headlessDomains, fmt.Sprintf("%s.%s", pod.Spec.Hostname, hostname))
			}

			for _, headlessDomain := range headlessDomains {
				var ep string
				if sc.publishHostIP {
					ep = pod.Status.HostIP
					log.Debugf("Generating matching endpoint %s with HostIP %s", headlessDomain, ep)
				} else {
					ep = address.IP
					log.Debugf("Generating matching endpoint %s with EndpointAddress IP %s", headlessDomain, ep)
				}
				targetsByHeadlessDomain[headlessDomain] = append(targetsByHeadlessDomain[headlessDomain], ep)
			}
		}
	}

	var headlessDomains []string
	for headlessDomain := range targetsByHeadlessDomain {
		headlessDomains = append(headlessDomains, headlessDomain)
	}
	sort.Strings(headlessDomains)

	var srvRecordTargetHosts []string
	for _, headlessDomain := range headlessDomains {
		allTargets := targetsByHeadlessDomain[headlessDomain]
		targets := []string{}

		deduppedTargets := map[string]struct{}{}
		for _, target := range allTargets {
			if _, ok := deduppedTargets[target]; ok {
				log.Debugf("Removing duplicate target %s", target)
				continue
			}

			deduppedTargets[target] = struct{}{}
			targets = append(targets, target)
		}

		if ttl.IsConfigured() {
			endpoints = append(endpoints, endpoint.NewEndpointWithTTL(headlessDomain, endpoint.RecordTypeA, ttl, targets...))
		} else {
			endpoints = append(endpoints, endpoint.NewEndpoint(headlessDomain, endpoint.RecordTypeA, targets...))
		}
		if headlessDomain != hostname {
			srvRecordTargetHosts = append(srvRecordTargetHosts, headlessDomain)
		}
	}

	if len(srvRecordTargetHosts) > 0 {
		srvEndpoints := sc.extractSrvRecordEndpoints(svc, hostname, ttl, srvRecordTargetHosts...)
		endpoints = append(endpoints, srvEndpoints...)
	}

	return endpoints
}

func (sc *serviceSource) endpointsFromTemplate(svc *v1.Service) ([]*endpoint.Endpoint, error) {
	var endpoints []*endpoint.Endpoint

	// Process the whole template string
	var buf bytes.Buffer
	err := sc.fqdnTemplate.Execute(&buf, svc)
	if err != nil {
		return nil, fmt.Errorf("failed to apply template on service %s: %v", svc.String(), err)
	}

	providerSpecific, setIdentifier := getProviderSpecificAnnotations(svc.Annotations)
	hostnameList := strings.Split(strings.Replace(buf.String(), " ", "", -1), ",")
	for _, hostname := range hostnameList {
		endpoints = append(endpoints, sc.generateEndpoints(svc, hostname, providerSpecific, setIdentifier)...)
	}

	return endpoints, nil
}

// endpointsFromService extracts the endpoints from a service object
func (sc *serviceSource) endpoints(svc *v1.Service) []*endpoint.Endpoint {
	var endpoints []*endpoint.Endpoint
	// Skip endpoints if we do not want entries from annotations
	if !sc.ignoreHostnameAnnotation {
		providerSpecific, setIdentifier := getProviderSpecificAnnotations(svc.Annotations)
		hostnameList := getHostnamesFromAnnotations(svc.Annotations)
		for _, hostname := range hostnameList {
			endpoints = append(endpoints, sc.generateEndpoints(svc, hostname, providerSpecific, setIdentifier)...)
		}
	}
	return endpoints
}

// filterByAnnotations filters a list of services by a given annotation selector.
func (sc *serviceSource) filterByAnnotations(services []*v1.Service) ([]*v1.Service, error) {
	labelSelector, err := metav1.ParseToLabelSelector(sc.annotationFilter)
	if err != nil {
		return nil, err
	}
	selector, err := metav1.LabelSelectorAsSelector(labelSelector)
	if err != nil {
		return nil, err
	}

	// empty filter returns original list
	if selector.Empty() {
		return services, nil
	}

	filteredList := []*v1.Service{}

	for _, service := range services {
		// convert the service's annotations to an equivalent label selector
		annotations := labels.Set(service.Annotations)

		// include service if its annotations match the selector
		if selector.Matches(annotations) {
			filteredList = append(filteredList, service)
		}
	}

	return filteredList, nil
}

// filterByServiceType filters services according their types
func (sc *serviceSource) filterByServiceType(services []*v1.Service) []*v1.Service {
	filteredList := []*v1.Service{}
	for _, service := range services {
		// Check if the service is of the given type or not
		if _, ok := sc.serviceTypeFilter[string(service.Spec.Type)]; ok {
			filteredList = append(filteredList, service)
		}
	}

	return filteredList
}

func (sc *serviceSource) setResourceLabel(service *v1.Service, endpoints []*endpoint.Endpoint) {
	for _, ep := range endpoints {
		ep.Labels[endpoint.ResourceLabelKey] = fmt.Sprintf("service/%s/%s", service.Namespace, service.Name)
	}
}

func (sc *serviceSource) generateEndpoints(svc *v1.Service, hostname string, providerSpecific endpoint.ProviderSpecific, setIdentifier string) []*endpoint.Endpoint {
	hostname = strings.TrimSuffix(hostname, ".")
	ttl, err := getTTLFromAnnotations(svc.Annotations)
	if err != nil {
		log.Warn(err)
	}

	epA := &endpoint.Endpoint{
		RecordTTL:  ttl,
		RecordType: endpoint.RecordTypeA,
		Labels:     endpoint.NewLabels(),
		Targets:    make(endpoint.Targets, 0, defaultTargetsCapacity),
		DNSName:    hostname,
	}

	epCNAME := &endpoint.Endpoint{
		RecordTTL:  ttl,
		RecordType: endpoint.RecordTypeCNAME,
		Labels:     endpoint.NewLabels(),
		Targets:    make(endpoint.Targets, 0, defaultTargetsCapacity),
		DNSName:    hostname,
	}

	var endpoints []*endpoint.Endpoint
	var targets endpoint.Targets

	switch svc.Spec.Type {
	case v1.ServiceTypeLoadBalancer:
		targets = append(targets, extractLoadBalancerTargets(svc)...)
		endpoints = append(endpoints, sc.extractSrvRecordEndpoints(svc, hostname, ttl)...)
	case v1.ServiceTypeClusterIP:
		if svc.Spec.ClusterIP == v1.ClusterIPNone {
			endpoints = append(endpoints, sc.extractHeadlessEndpoints(svc, hostname, ttl)...)
		} else if sc.publishInternal {
			targets = append(targets, extractClusterIps(svc)...)
			endpoints = append(endpoints, sc.extractSrvRecordEndpoints(svc, hostname, ttl)...)
		}
	case v1.ServiceTypeNodePort:
		// add the nodeTargets and extract an SRV endpoint
		targets, err = sc.extractNodePortTargets(svc)
		if err != nil {
			log.Errorf("Unable to extract targets from service %s/%s error: %v", svc.Namespace, svc.Name, err)
			return endpoints
		}
		endpoints = append(endpoints, sc.extractSrvRecordEndpoints(svc, hostname, ttl)...)
	case v1.ServiceTypeExternalName:
		targets = append(targets, extractServiceExternalName(svc)...)
	}

	for _, t := range targets {
		if suitableType(t) == endpoint.RecordTypeA {
			epA.Targets = append(epA.Targets, t)
		}
		if suitableType(t) == endpoint.RecordTypeCNAME {
			epCNAME.Targets = append(epCNAME.Targets, t)
		}
	}

	if len(epA.Targets) > 0 {
		endpoints = append(endpoints, epA)
	}
	if len(epCNAME.Targets) > 0 {
		endpoints = append(endpoints, epCNAME)
	}
	for _, endpoint := range endpoints {
		endpoint.ProviderSpecific = providerSpecific
		endpoint.SetIdentifier = setIdentifier
	}
	return endpoints
}

func extractClusterIps(svc *v1.Service) endpoint.Targets {
	if svc.Spec.ClusterIP == v1.ClusterIPNone {
		log.Debugf("Unable to associate %s headless service with a Cluster IP", svc.Name)
		return endpoint.Targets{}
	}
	return endpoint.Targets{svc.Spec.ClusterIP}
}

func extractServiceExternalName(svc *v1.Service) endpoint.Targets {
	return endpoint.Targets{svc.Spec.ExternalName}
}

func extractLoadBalancerTargets(svc *v1.Service) endpoint.Targets {
	var targets endpoint.Targets

	// Create a corresponding endpoint for each configured external entrypoint.
	for _, lb := range svc.Status.LoadBalancer.Ingress {
		if lb.IP != "" {
			targets = append(targets, lb.IP)
		}
		if lb.Hostname != "" {
			targets = append(targets, lb.Hostname)
		}
	}

	return targets
}

func (sc *serviceSource) extractNodePortTargets(svc *v1.Service) (endpoint.Targets, error) {
	var (
		internalIPs endpoint.Targets
		externalIPs endpoint.Targets
		nodes       []*v1.Node
		err         error
	)

	switch svc.Spec.ExternalTrafficPolicy {
	case v1.ServiceExternalTrafficPolicyTypeLocal:
		pods, err := sc.selectTargetedPods(svc)
		if err != nil {
			return nil, err
		}

		for _, v := range pods {
			if v.Status.Phase == v1.PodRunning {
				node, err := sc.nodeInformer.Lister().Get(v.Spec.NodeName)
				if err != nil {
					log.Debugf("Unable to find node where Pod %s is running", v.Spec.Hostname)
					continue
				}
				nodes = append(nodes, node)
			}
		}
	default:
		nodes, err = sc.nodeInformer.Lister().List(labels.Everything())
		if err != nil {
			return nil, err
		}
	}

	for _, node := range nodes {
		for _, address := range node.Status.Addresses {
			switch address.Type {
			case v1.NodeExternalIP:
				externalIPs = append(externalIPs, address.Address)
			case v1.NodeInternalIP:
				internalIPs = append(internalIPs, address.Address)
			}
		}
	}

	if len(externalIPs) > 0 {
		return externalIPs, nil
	}

	return internalIPs, nil
}

// Try to extract SRV records for all services with named ports
func (sc *serviceSource) extractSrvRecordEndpoints(svc *v1.Service, hostname string, ttl endpoint.TTL, targetHosts ...string) []*endpoint.Endpoint {
	var endpoints []*endpoint.Endpoint

	for _, port := range svc.Spec.Ports {
		if port.Name == "" {
			// Unnamed ports do not have a SRV record.
			continue
		}

		var exposedPort int32
		switch svc.Spec.Type {
		case v1.ServiceTypeLoadBalancer:
			fallthrough
		case v1.ServiceTypeNodePort:
			exposedPort = port.NodePort
		case v1.ServiceTypeClusterIP:
			exposedPort = port.Port
		}

		if exposedPort > 0 {
			var targets []string
			if len(targetHosts) == 0 {
				targetHosts = append(targetHosts, hostname)
			}

			for _, targetHost := range targetHosts {
				// build a target with a priority of 0, weight of 0,
				// and pointing the given port on the given host
				target := fmt.Sprintf("0 50 %d %s", exposedPort, targetHost)
				targets = append(targets, target)
			}

			// figure out the protocol
			protocol := strings.ToLower(string(port.Protocol))
			if protocol == "" {
				protocol = "tcp"
			}

			recordName := fmt.Sprintf("_%s._%s.%s", port.Name, protocol, hostname)

			var ep *endpoint.Endpoint
			if ttl.IsConfigured() {
				ep = endpoint.NewEndpointWithTTL(recordName, endpoint.RecordTypeSRV, ttl, targets...)
			} else {
				ep = endpoint.NewEndpoint(recordName, endpoint.RecordTypeSRV, targets...)
			}

			endpoints = append(endpoints, ep)
		}
	}

	return endpoints
}

<<<<<<< HEAD
func (sc *serviceSource) selectTargetedPods(svc *v1.Service) ([]*v1.Pod, error) {
	labelSelector, err := metav1.ParseToLabelSelector(labels.Set(svc.Spec.Selector).AsSelectorPreValidated().String())
	if err != nil {
		return nil, err
	}

	selector, err := metav1.LabelSelectorAsSelector(labelSelector)
	if err != nil {
		return nil, err
	}

	return sc.podInformer.Lister().Pods(svc.Namespace).List(selector)
}

func (sc *serviceSource) AddEventHandler(handler func() error, stopChan <-chan struct{}, minInterval time.Duration) {
	// Add custom resource event handler
	log.Debug("Adding (bounded) event handler for service")
=======
func (sc *serviceSource) AddEventHandler(ctx context.Context, handler func()) {
	log.Debug("Adding event handler for service")
>>>>>>> 7505f29e

	// Right now there is no way to remove event handler from informer, see:
	// https://github.com/kubernetes/kubernetes/issues/79610
	sc.serviceInformer.Informer().AddEventHandler(
		cache.ResourceEventHandlerFuncs{
			AddFunc: func(obj interface{}) {
				handler()
			},
			UpdateFunc: func(old interface{}, new interface{}) {
				handler()
			},
			DeleteFunc: func(obj interface{}) {
				handler()
			},
		},
	)
}<|MERGE_RESOLUTION|>--- conflicted
+++ resolved
@@ -608,7 +608,6 @@
 	return endpoints
 }
 
-<<<<<<< HEAD
 func (sc *serviceSource) selectTargetedPods(svc *v1.Service) ([]*v1.Pod, error) {
 	labelSelector, err := metav1.ParseToLabelSelector(labels.Set(svc.Spec.Selector).AsSelectorPreValidated().String())
 	if err != nil {
@@ -623,13 +622,8 @@
 	return sc.podInformer.Lister().Pods(svc.Namespace).List(selector)
 }
 
-func (sc *serviceSource) AddEventHandler(handler func() error, stopChan <-chan struct{}, minInterval time.Duration) {
-	// Add custom resource event handler
-	log.Debug("Adding (bounded) event handler for service")
-=======
 func (sc *serviceSource) AddEventHandler(ctx context.Context, handler func()) {
 	log.Debug("Adding event handler for service")
->>>>>>> 7505f29e
 
 	// Right now there is no way to remove event handler from informer, see:
 	// https://github.com/kubernetes/kubernetes/issues/79610
