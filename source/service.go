/*
Copyright 2017 The Kubernetes Authors.

Licensed under the Apache License, Version 2.0 (the "License");
you may not use this file except in compliance with the License.
You may obtain a copy of the License at

    http://www.apache.org/licenses/LICENSE-2.0

Unless required by applicable law or agreed to in writing, software
distributed under the License is distributed on an "AS IS" BASIS,
WITHOUT WARRANTIES OR CONDITIONS OF ANY KIND, either express or implied.
See the License for the specific language governing permissions and
limitations under the License.
*/

package source

import (
	"bytes"
	"fmt"
	"sort"
	"strings"
	"text/template"

	kubeinformers "k8s.io/client-go/informers"
	coreinformers "k8s.io/client-go/informers/core/v1"
	"k8s.io/client-go/tools/cache"

	log "github.com/sirupsen/logrus"

	v1 "k8s.io/api/core/v1"
	"k8s.io/apimachinery/pkg/api/errors"
	metav1 "k8s.io/apimachinery/pkg/apis/meta/v1"
	"k8s.io/apimachinery/pkg/labels"
	"k8s.io/apimachinery/pkg/util/wait"
	"k8s.io/client-go/kubernetes"

	"time"

	"github.com/kubernetes-incubator/external-dns/endpoint"
)

const (
	defaultTargetsCapacity = 10
)

// serviceSource is an implementation of Source for Kubernetes service objects.
// It will find all services that are under our jurisdiction, i.e. annotated
// desired hostname and matching or no controller annotation. For each of the
// matched services' entrypoints it will return a corresponding
// Endpoint object.
type serviceSource struct {
	client           kubernetes.Interface
	namespace        string
	annotationFilter string
	// process Services with legacy annotations
<<<<<<< HEAD
	compatibility         string
	fqdnTemplate          *template.Template
	combineFQDNAnnotation bool
	enforceTemplate       bool
	publishInternal       bool
	publishHostIP         bool
	serviceTypeFilter     map[string]struct{}
}

// NewServiceSource creates a new serviceSource with the given config.
func NewServiceSource(kubeClient kubernetes.Interface, namespace, annotationFilter string, fqdnTemplate string, combineFqdnAnnotation bool, enforceTemplate bool, compatibility string, publishInternal bool, publishHostIP bool, serviceTypeFilter []string) (Source, error) {
=======
	compatibility            string
	fqdnTemplate             *template.Template
	combineFQDNAnnotation    bool
	ignoreHostnameAnnotation bool
	publishInternal          bool
	publishHostIP            bool
	serviceInformer          coreinformers.ServiceInformer
	podInformer              coreinformers.PodInformer
	nodeInformer             coreinformers.NodeInformer
	serviceTypeFilter        map[string]struct{}
}

// NewServiceSource creates a new serviceSource with the given config.
func NewServiceSource(kubeClient kubernetes.Interface, namespace, annotationFilter string, fqdnTemplate string, combineFqdnAnnotation bool, compatibility string, publishInternal bool, publishHostIP bool, serviceTypeFilter []string, ignoreHostnameAnnotation bool) (Source, error) {
>>>>>>> 6489dd46
	var (
		tmpl *template.Template
		err  error
	)
	if fqdnTemplate != "" {
		tmpl, err = template.New("endpoint").Funcs(template.FuncMap{
			"trimPrefix": strings.TrimPrefix,
		}).Parse(fqdnTemplate)
		if err != nil {
			return nil, err
		}
	}

	// Use shared informers to listen for add/update/delete of services/pods/nodes in the specified namespace.
	// Set resync period to 0, to prevent processing when nothing has changed
	informerFactory := kubeinformers.NewSharedInformerFactoryWithOptions(kubeClient, 0, kubeinformers.WithNamespace(namespace))
	serviceInformer := informerFactory.Core().V1().Services()
	podInformer := informerFactory.Core().V1().Pods()
	nodeInformer := informerFactory.Core().V1().Nodes()

	// Add default resource event handlers to properly initialize informer.
	serviceInformer.Informer().AddEventHandler(
		cache.ResourceEventHandlerFuncs{
			AddFunc: func(obj interface{}) {
				log.Debug("service added")
			},
		},
	)
	podInformer.Informer().AddEventHandler(
		cache.ResourceEventHandlerFuncs{
			AddFunc: func(obj interface{}) {
				log.Debug("pod added")
			},
		},
	)
	nodeInformer.Informer().AddEventHandler(
		cache.ResourceEventHandlerFuncs{
			AddFunc: func(obj interface{}) {
				log.Debug("node added")
			},
		},
	)

	// TODO informer is not explicitly stopped since controller is not passing in its channel.
	informerFactory.Start(wait.NeverStop)

	// wait for the local cache to be populated.
	err = wait.Poll(time.Second, 60*time.Second, func() (bool, error) {
		return serviceInformer.Informer().HasSynced() == true, nil
	})
	if err != nil {
		return nil, fmt.Errorf("failed to sync cache: %v", err)
	}

	// Transform the slice into a map so it will
	// be way much easier and fast to filter later
	serviceTypes := make(map[string]struct{})
	for _, serviceType := range serviceTypeFilter {
		serviceTypes[serviceType] = struct{}{}
	}

	return &serviceSource{
<<<<<<< HEAD
		client:                kubeClient,
		namespace:             namespace,
		annotationFilter:      annotationFilter,
		compatibility:         compatibility,
		fqdnTemplate:          tmpl,
		combineFQDNAnnotation: combineFqdnAnnotation,
		enforceTemplate:       enforceTemplate,
		publishInternal:       publishInternal,
		publishHostIP:         publishHostIP,
		serviceTypeFilter:     serviceTypes,
=======
		client:                   kubeClient,
		namespace:                namespace,
		annotationFilter:         annotationFilter,
		compatibility:            compatibility,
		fqdnTemplate:             tmpl,
		combineFQDNAnnotation:    combineFqdnAnnotation,
		ignoreHostnameAnnotation: ignoreHostnameAnnotation,
		publishInternal:          publishInternal,
		publishHostIP:            publishHostIP,
		serviceInformer:          serviceInformer,
		podInformer:              podInformer,
		nodeInformer:             nodeInformer,
		serviceTypeFilter:        serviceTypes,
>>>>>>> 6489dd46
	}, nil
}

// Endpoints returns endpoint objects for each service that should be processed.
func (sc *serviceSource) Endpoints() ([]*endpoint.Endpoint, error) {
	services, err := sc.serviceInformer.Lister().Services(sc.namespace).List(labels.Everything())
	if err != nil {
		return nil, err
	}
	services, err = sc.filterByAnnotations(services)
	if err != nil {
		return nil, err
	}

	// filter on service types if at least one has been provided
	if len(sc.serviceTypeFilter) > 0 {
		services = sc.filterByServiceType(services)
	}

	// get the ip addresses of all the nodes and cache them for this run
	nodeTargets, err := sc.extractNodeTargets()
	if err != nil {
		return nil, err
	}

	endpoints := []*endpoint.Endpoint{}

	for _, svc := range services {
		// Check controller annotation to see if we are responsible.
		controller, ok := svc.Annotations[controllerAnnotationKey]
		if ok && controller != controllerAnnotationValue {
			log.Debugf("Skipping service %s/%s because controller value does not match, found: %s, required: %s",
				svc.Namespace, svc.Name, controller, controllerAnnotationValue)
			continue
		}

<<<<<<< HEAD
		svcEndpoints := []*endpoint.Endpoint{}

		if sc.enforceTemplate == false {
			svcEndpoints = sc.endpoints(&svc, nodeTargets)
		}
=======
		svcEndpoints := sc.endpoints(svc, nodeTargets)
>>>>>>> 6489dd46

		// process legacy annotations if no endpoints were returned and compatibility mode is enabled.
		if len(svcEndpoints) == 0 && sc.compatibility != "" {
			svcEndpoints = legacyEndpointsFromService(svc, sc.compatibility)
		}

		// apply template if none of the above is found
		if (sc.combineFQDNAnnotation || len(svcEndpoints) == 0) && sc.fqdnTemplate != nil {
			sEndpoints, err := sc.endpointsFromTemplate(svc, nodeTargets)
			if err != nil {
				return nil, err
			}

			if sc.combineFQDNAnnotation {
				svcEndpoints = append(svcEndpoints, sEndpoints...)
			} else {
				svcEndpoints = sEndpoints
			}
		}

		if len(svcEndpoints) == 0 {
			log.Debugf("No endpoints could be generated from service %s/%s", svc.Namespace, svc.Name)
			continue
		}

		log.Debugf("Endpoints generated from service: %s/%s: %v", svc.Namespace, svc.Name, svcEndpoints)
		sc.setResourceLabel(svc, svcEndpoints)
		endpoints = append(endpoints, svcEndpoints...)
	}

	for _, ep := range endpoints {
		sort.Sort(ep.Targets)
	}

	return endpoints, nil
}

func (sc *serviceSource) extractHeadlessEndpoints(svc *v1.Service, hostname string, ttl endpoint.TTL) []*endpoint.Endpoint {
	var endpoints []*endpoint.Endpoint

	labelSelector, err := metav1.ParseToLabelSelector(labels.Set(svc.Spec.Selector).AsSelectorPreValidated().String())
	if err != nil {
		return nil
	}
	selector, err := metav1.LabelSelectorAsSelector(labelSelector)
	if err != nil {
		return nil
	}

	pods, err := sc.podInformer.Lister().Pods(svc.Namespace).List(selector)
	if err != nil {
		log.Errorf("List Pods of service[%s] error:%v", svc.GetName(), err)
		return endpoints
	}

	targetsByHeadlessDomain := make(map[string][]string)
	for _, v := range pods {
		headlessDomains := []string{hostname}

		if v.Spec.Hostname != "" {
			headlessDomains = append(headlessDomains, fmt.Sprintf("%s.%s", v.Spec.Hostname, hostname))
		}
		for _, headlessDomain := range headlessDomains {
			if sc.publishHostIP == true {
				log.Debugf("Generating matching endpoint %s with HostIP %s", headlessDomain, v.Status.HostIP)
				// To reduce traffice on the DNS API only add record for running Pods. Good Idea?
				if v.Status.Phase == v1.PodRunning {
					targetsByHeadlessDomain[headlessDomain] = append(targetsByHeadlessDomain[headlessDomain], v.Status.HostIP)
				} else {
					log.Debugf("Pod %s is not in running phase", v.Spec.Hostname)
				}
			} else {
				log.Debugf("Generating matching endpoint %s with PodIP %s", headlessDomain, v.Status.PodIP)
				// To reduce traffice on the DNS API only add record for running Pods. Good Idea?
				if v.Status.Phase == v1.PodRunning {
					targetsByHeadlessDomain[headlessDomain] = append(targetsByHeadlessDomain[headlessDomain], v.Status.PodIP)
				} else {
					log.Debugf("Pod %s is not in running phase", v.Spec.Hostname)
				}
			}
		}

	}

	headlessDomains := []string{}
	for headlessDomain := range targetsByHeadlessDomain {
		headlessDomains = append(headlessDomains, headlessDomain)
	}
	sort.Strings(headlessDomains)
	for _, headlessDomain := range headlessDomains {
		targets := targetsByHeadlessDomain[headlessDomain]
		if ttl.IsConfigured() {
			endpoints = append(endpoints, endpoint.NewEndpointWithTTL(headlessDomain, endpoint.RecordTypeA, ttl, targets...))
		} else {
			endpoints = append(endpoints, endpoint.NewEndpoint(headlessDomain, endpoint.RecordTypeA, targets...))
		}
	}

	return endpoints
}

func (sc *serviceSource) endpointsFromTemplate(svc *v1.Service, nodeTargets endpoint.Targets) ([]*endpoint.Endpoint, error) {
	var endpoints []*endpoint.Endpoint

	// Process the whole template string
	var buf bytes.Buffer
	err := sc.fqdnTemplate.Execute(&buf, svc)
	if err != nil {
		return nil, fmt.Errorf("failed to apply template on service %s: %v", svc.String(), err)
	}

	providerSpecific := getProviderSpecificAnnotations(svc.Annotations)
	hostnameList := strings.Split(strings.Replace(buf.String(), " ", "", -1), ",")
	for _, hostname := range hostnameList {
		endpoints = append(endpoints, sc.generateEndpoints(svc, hostname, nodeTargets, providerSpecific)...)
	}

	return endpoints, nil
}

// endpointsFromService extracts the endpoints from a service object
func (sc *serviceSource) endpoints(svc *v1.Service, nodeTargets endpoint.Targets) []*endpoint.Endpoint {
	var endpoints []*endpoint.Endpoint
	// Skip endpoints if we do not want entries from annotations
	if !sc.ignoreHostnameAnnotation {
		providerSpecific := getProviderSpecificAnnotations(svc.Annotations)
		hostnameList := getHostnamesFromAnnotations(svc.Annotations)
		for _, hostname := range hostnameList {
			endpoints = append(endpoints, sc.generateEndpoints(svc, hostname, nodeTargets, providerSpecific)...)
		}
	}
	return endpoints
}

// filterByAnnotations filters a list of services by a given annotation selector.
func (sc *serviceSource) filterByAnnotations(services []*v1.Service) ([]*v1.Service, error) {
	labelSelector, err := metav1.ParseToLabelSelector(sc.annotationFilter)
	if err != nil {
		return nil, err
	}
	selector, err := metav1.LabelSelectorAsSelector(labelSelector)
	if err != nil {
		return nil, err
	}

	// empty filter returns original list
	if selector.Empty() {
		return services, nil
	}

	filteredList := []*v1.Service{}

	for _, service := range services {
		// convert the service's annotations to an equivalent label selector
		annotations := labels.Set(service.Annotations)

		// include service if its annotations match the selector
		if selector.Matches(annotations) {
			filteredList = append(filteredList, service)
		}
	}

	return filteredList, nil
}

// filterByServiceType filters services according their types
func (sc *serviceSource) filterByServiceType(services []*v1.Service) []*v1.Service {
	filteredList := []*v1.Service{}
	for _, service := range services {
		// Check if the service is of the given type or not
		if _, ok := sc.serviceTypeFilter[string(service.Spec.Type)]; ok {
			filteredList = append(filteredList, service)
		}
	}

	return filteredList
}

func (sc *serviceSource) setResourceLabel(service *v1.Service, endpoints []*endpoint.Endpoint) {
	for _, ep := range endpoints {
		ep.Labels[endpoint.ResourceLabelKey] = fmt.Sprintf("service/%s/%s", service.Namespace, service.Name)
	}
}

func (sc *serviceSource) generateEndpoints(svc *v1.Service, hostname string, nodeTargets endpoint.Targets, providerSpecific endpoint.ProviderSpecific) []*endpoint.Endpoint {
	hostname = strings.TrimSuffix(hostname, ".")
	ttl, err := getTTLFromAnnotations(svc.Annotations)
	if err != nil {
		log.Warn(err)
	}

	epA := &endpoint.Endpoint{
		RecordTTL:        ttl,
		RecordType:       endpoint.RecordTypeA,
		Labels:           endpoint.NewLabels(),
		Targets:          make(endpoint.Targets, 0, defaultTargetsCapacity),
		DNSName:          hostname,
		ProviderSpecific: providerSpecific,
	}

	epCNAME := &endpoint.Endpoint{
		RecordTTL:        ttl,
		RecordType:       endpoint.RecordTypeCNAME,
		Labels:           endpoint.NewLabels(),
		Targets:          make(endpoint.Targets, 0, defaultTargetsCapacity),
		DNSName:          hostname,
		ProviderSpecific: providerSpecific,
	}

	var endpoints []*endpoint.Endpoint
	var targets endpoint.Targets

	switch svc.Spec.Type {
	case v1.ServiceTypeLoadBalancer:
		targets = append(targets, extractLoadBalancerTargets(svc)...)
	case v1.ServiceTypeClusterIP:
		if sc.publishInternal {
			targets = append(targets, extractServiceIps(svc)...)
		}
		if svc.Spec.ClusterIP == v1.ClusterIPNone {
			endpoints = append(endpoints, sc.extractHeadlessEndpoints(svc, hostname, ttl)...)
		}
	case v1.ServiceTypeNodePort:
		// add the nodeTargets and extract an SRV endpoint
		targets = append(targets, nodeTargets...)
		endpoints = append(endpoints, sc.extractNodePortEndpoints(svc, nodeTargets, hostname, ttl)...)
	}

	for _, t := range targets {
		if suitableType(t) == endpoint.RecordTypeA {
			epA.Targets = append(epA.Targets, t)
		}
		if suitableType(t) == endpoint.RecordTypeCNAME {
			epCNAME.Targets = append(epCNAME.Targets, t)
		}
	}

	if len(epA.Targets) > 0 {
		endpoints = append(endpoints, epA)
	}
	if len(epCNAME.Targets) > 0 {
		endpoints = append(endpoints, epCNAME)
	}
	return endpoints
}

func extractServiceIps(svc *v1.Service) endpoint.Targets {
	if svc.Spec.ClusterIP == v1.ClusterIPNone {
		log.Debugf("Unable to associate %s headless service with a Cluster IP", svc.Name)
		return endpoint.Targets{}
	}
	return endpoint.Targets{svc.Spec.ClusterIP}
}

func extractLoadBalancerTargets(svc *v1.Service) endpoint.Targets {
	var targets endpoint.Targets

	// Create a corresponding endpoint for each configured external entrypoint.
	for _, lb := range svc.Status.LoadBalancer.Ingress {
		if lb.IP != "" {
			targets = append(targets, lb.IP)
		}
		if lb.Hostname != "" {
			targets = append(targets, lb.Hostname)
		}
	}

	return targets
}

func (sc *serviceSource) extractNodeTargets() (endpoint.Targets, error) {
	var (
		internalIPs endpoint.Targets
		externalIPs endpoint.Targets
	)

	nodes, err := sc.nodeInformer.Lister().List(labels.Everything())
	if err != nil {
		if errors.IsForbidden(err) {
			// Return an empty list because it makes sense to continue and try other sources.
			log.Debugf("Unable to list nodes (Forbidden), returning empty list of targets (NodePort services will be skipped)")
			return endpoint.Targets{}, nil
		}
		return nil, err
	}

	for _, node := range nodes {
		for _, address := range node.Status.Addresses {
			switch address.Type {
			case v1.NodeExternalIP:
				externalIPs = append(externalIPs, address.Address)
			case v1.NodeInternalIP:
				internalIPs = append(internalIPs, address.Address)
			}
		}
	}

	if len(externalIPs) > 0 {
		return externalIPs, nil
	}

	return internalIPs, nil
}

func (sc *serviceSource) extractNodePortEndpoints(svc *v1.Service, nodeTargets endpoint.Targets, hostname string, ttl endpoint.TTL) []*endpoint.Endpoint {
	var endpoints []*endpoint.Endpoint

	for _, port := range svc.Spec.Ports {
		if port.NodePort > 0 {
			// build a target with a priority of 0, weight of 0, and pointing the given port on the given host
			target := fmt.Sprintf("0 50 %d %s", port.NodePort, hostname)

			// figure out the portname
			portName := port.Name
			if portName == "" {
				portName = fmt.Sprintf("%d", port.NodePort)
			}

			// figure out the protocol
			protocol := strings.ToLower(string(port.Protocol))
			if protocol == "" {
				protocol = "tcp"
			}

			recordName := fmt.Sprintf("_%s._%s.%s", portName, protocol, hostname)

			var ep *endpoint.Endpoint
			if ttl.IsConfigured() {
				ep = endpoint.NewEndpointWithTTL(recordName, endpoint.RecordTypeSRV, ttl, target)
			} else {
				ep = endpoint.NewEndpoint(recordName, endpoint.RecordTypeSRV, target)
			}

			endpoints = append(endpoints, ep)
		}
	}

	return endpoints
}<|MERGE_RESOLUTION|>--- conflicted
+++ resolved
@@ -55,22 +55,10 @@
 	namespace        string
 	annotationFilter string
 	// process Services with legacy annotations
-<<<<<<< HEAD
-	compatibility         string
-	fqdnTemplate          *template.Template
-	combineFQDNAnnotation bool
-	enforceTemplate       bool
-	publishInternal       bool
-	publishHostIP         bool
-	serviceTypeFilter     map[string]struct{}
-}
-
-// NewServiceSource creates a new serviceSource with the given config.
-func NewServiceSource(kubeClient kubernetes.Interface, namespace, annotationFilter string, fqdnTemplate string, combineFqdnAnnotation bool, enforceTemplate bool, compatibility string, publishInternal bool, publishHostIP bool, serviceTypeFilter []string) (Source, error) {
-=======
 	compatibility            string
 	fqdnTemplate             *template.Template
 	combineFQDNAnnotation    bool
+ 	enforceTemplate          bool
 	ignoreHostnameAnnotation bool
 	publishInternal          bool
 	publishHostIP            bool
@@ -81,8 +69,7 @@
 }
 
 // NewServiceSource creates a new serviceSource with the given config.
-func NewServiceSource(kubeClient kubernetes.Interface, namespace, annotationFilter string, fqdnTemplate string, combineFqdnAnnotation bool, compatibility string, publishInternal bool, publishHostIP bool, serviceTypeFilter []string, ignoreHostnameAnnotation bool) (Source, error) {
->>>>>>> 6489dd46
+func NewServiceSource(kubeClient kubernetes.Interface, namespace, annotationFilter string, fqdnTemplate string, combineFqdnAnnotation bool, enforceTemplate bool, compatibility string, publishInternal bool, publishHostIP bool, serviceTypeFilter []string, ignoreHostnameAnnotation bool) (Source, error) {
 	var (
 		tmpl *template.Template
 		err  error
@@ -145,24 +132,13 @@
 	}
 
 	return &serviceSource{
-<<<<<<< HEAD
-		client:                kubeClient,
-		namespace:             namespace,
-		annotationFilter:      annotationFilter,
-		compatibility:         compatibility,
-		fqdnTemplate:          tmpl,
-		combineFQDNAnnotation: combineFqdnAnnotation,
-		enforceTemplate:       enforceTemplate,
-		publishInternal:       publishInternal,
-		publishHostIP:         publishHostIP,
-		serviceTypeFilter:     serviceTypes,
-=======
 		client:                   kubeClient,
 		namespace:                namespace,
 		annotationFilter:         annotationFilter,
 		compatibility:            compatibility,
 		fqdnTemplate:             tmpl,
 		combineFQDNAnnotation:    combineFqdnAnnotation,
+		enforceTemplate:          enforceTemplate,
 		ignoreHostnameAnnotation: ignoreHostnameAnnotation,
 		publishInternal:          publishInternal,
 		publishHostIP:            publishHostIP,
@@ -170,7 +146,6 @@
 		podInformer:              podInformer,
 		nodeInformer:             nodeInformer,
 		serviceTypeFilter:        serviceTypes,
->>>>>>> 6489dd46
 	}, nil
 }
 
@@ -207,15 +182,11 @@
 			continue
 		}
 
-<<<<<<< HEAD
 		svcEndpoints := []*endpoint.Endpoint{}
 
 		if sc.enforceTemplate == false {
-			svcEndpoints = sc.endpoints(&svc, nodeTargets)
-		}
-=======
-		svcEndpoints := sc.endpoints(svc, nodeTargets)
->>>>>>> 6489dd46
+		  svcEndpoints := sc.endpoints(svc, nodeTargets)
+		}
 
 		// process legacy annotations if no endpoints were returned and compatibility mode is enabled.
 		if len(svcEndpoints) == 0 && sc.compatibility != "" {
