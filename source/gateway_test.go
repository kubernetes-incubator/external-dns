--- conflicted
+++ resolved
@@ -1087,11 +1087,8 @@
 				ti.annotationFilter,
 				ti.fqdnTemplate,
 				ti.combineFQDNAndAnnotation,
-<<<<<<< HEAD
-				false,
-=======
 				ti.ignoreHostnameAnnotation,
->>>>>>> 6489dd46
+ 				false,
 			)
 			require.NoError(t, err)
 
