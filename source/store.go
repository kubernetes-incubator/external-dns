/*
Copyright 2017 The Kubernetes Authors.

Licensed under the Apache License, Version 2.0 (the "License");
you may not use this file except in compliance with the License.
You may obtain a copy of the License at

    http://www.apache.org/licenses/LICENSE-2.0

Unless required by applicable law or agreed to in writing, software
distributed under the License is distributed on an "AS IS" BASIS,
WITHOUT WARRANTIES OR CONDITIONS OF ANY KIND, either express or implied.
See the License for the specific language governing permissions and
limitations under the License.
*/

package source

import (
	"errors"
	"net/http"
	"os"
	"strings"
	"time"

	"sync"

	cfclient "github.com/cloudfoundry-community/go-cfclient"
	"github.com/linki/instrumented_http"
	log "github.com/sirupsen/logrus"
	istiocrd "istio.io/istio/pilot/pkg/config/kube/crd"
	istiomodel "istio.io/istio/pilot/pkg/model"
	"k8s.io/client-go/kubernetes"
	"k8s.io/client-go/tools/clientcmd"
)

// ErrSourceNotFound is returned when a requested source doesn't exist.
var ErrSourceNotFound = errors.New("source not found")

// Config holds shared configuration options for all Sources.
type Config struct {
	Namespace                   string
	AnnotationFilter            string
	FQDNTemplate                string
	CombineFQDNAndAnnotation    bool
	EnforceTemplate             bool
	IgnoreHostnameAnnotation    bool
	Compatibility               string
	PublishInternal             bool
	PublishHostIP               bool
	ConnectorServer             string
	CRDSourceAPIVersion         string
	CRDSourceKind               string
	KubeConfig                  string
	KubeMaster                  string
	ServiceTypeFilter           []string
	IstioIngressGatewayServices []string
	CFAPIEndpoint               string
	CFUsername                  string
	CFPassword                  string
}

// ClientGenerator provides clients
type ClientGenerator interface {
	KubeClient() (kubernetes.Interface, error)
	IstioClient() (istiomodel.ConfigStore, error)
	CloudFoundryClient(cfAPPEndpoint string, cfUsername string, cfPassword string) (*cfclient.Client, error)
}

// SingletonClientGenerator stores provider clients and guarantees that only one instance of client
// will be generated
type SingletonClientGenerator struct {
	KubeConfig     string
	KubeMaster     string
	RequestTimeout time.Duration
	kubeClient     kubernetes.Interface
	istioClient    istiomodel.ConfigStore
	cfClient       *cfclient.Client
	kubeOnce       sync.Once
	istioOnce      sync.Once
	cfOnce         sync.Once
}

// KubeClient generates a kube client if it was not created before
func (p *SingletonClientGenerator) KubeClient() (kubernetes.Interface, error) {
	var err error
	p.kubeOnce.Do(func() {
		p.kubeClient, err = NewKubeClient(p.KubeConfig, p.KubeMaster, p.RequestTimeout)
	})
	return p.kubeClient, err
}

// IstioClient generates an istio client if it was not created before
func (p *SingletonClientGenerator) IstioClient() (istiomodel.ConfigStore, error) {
	var err error
	p.istioOnce.Do(func() {
		p.istioClient, err = NewIstioClient(p.KubeConfig)
	})
	return p.istioClient, err
}

// CloudFoundryClient generates a cf client if it was not created before
func (p *SingletonClientGenerator) CloudFoundryClient(cfAPIEndpoint string, cfUsername string, cfPassword string) (*cfclient.Client, error) {
	var err error
	p.cfOnce.Do(func() {
		p.cfClient, err = NewCFClient(cfAPIEndpoint, cfUsername, cfPassword)
	})
	return p.cfClient, err
}

// NewCFClient return a new CF client object.
func NewCFClient(cfAPIEndpoint string, cfUsername string, cfPassword string) (*cfclient.Client, error) {
	c := &cfclient.Config{
		ApiAddress: "https://" + cfAPIEndpoint,
		Username:   cfUsername,
		Password:   cfPassword,
	}
	client, err := cfclient.NewClient(c)
	if err != nil {
		return nil, err
	}

	return client, nil
}

// ByNames returns multiple Sources given multiple names.
func ByNames(p ClientGenerator, names []string, cfg *Config) ([]Source, error) {
	sources := []Source{}
	for _, name := range names {
		source, err := BuildWithConfig(name, p, cfg)
		if err != nil {
			return nil, err
		}
		sources = append(sources, source)
	}

	return sources, nil
}

// BuildWithConfig allows to generate a Source implementation from the shared config
func BuildWithConfig(source string, p ClientGenerator, cfg *Config) (Source, error) {
	switch source {
	case "service":
		client, err := p.KubeClient()
		if err != nil {
			return nil, err
		}

		return NewServiceSource(client, cfg.Namespace, cfg.AnnotationFilter, cfg.FQDNTemplate, cfg.CombineFQDNAndAnnotation, cfg.EnforceTemplate, cfg.Compatibility, cfg.PublishInternal, cfg.PublishHostIP, cfg.ServiceTypeFilter, cfg.IgnoreHostnameAnnotation)

	case "ingress":
		client, err := p.KubeClient()
		if err != nil {
			return nil, err
		}

		return NewIngressSource(client, cfg.Namespace, cfg.AnnotationFilter, cfg.FQDNTemplate, cfg.CombineFQDNAndAnnotation, cfg.EnforceTemplate, cfg.IgnoreHostnameAnnotation)

	case "istio-gateway":
		kubernetesClient, err := p.KubeClient()
		if err != nil {
			return nil, err
		}
		istioClient, err := p.IstioClient()
		if err != nil {
			return nil, err
		}
<<<<<<< HEAD

		return NewIstioGatewaySource(kubernetesClient, istioClient, cfg.IstioIngressGatewayServices, cfg.Namespace, cfg.AnnotationFilter, cfg.FQDNTemplate, cfg.CombineFQDNAndAnnotation, cfg.EnforceTemplate, cfg.IgnoreHostnameAnnotation)

=======
		return NewIstioGatewaySource(kubernetesClient, istioClient, cfg.IstioIngressGatewayServices, cfg.Namespace, cfg.AnnotationFilter, cfg.FQDNTemplate, cfg.CombineFQDNAndAnnotation, cfg.IgnoreHostnameAnnotation)
	case "cloudfoundry":
		cfClient, err := p.CloudFoundryClient(cfg.CFAPIEndpoint, cfg.CFUsername, cfg.CFPassword)
		if err != nil {
			return nil, err
		}
		return NewCloudFoundrySource(cfClient)
>>>>>>> 84e71089
	case "fake":
		return NewFakeSource(cfg.FQDNTemplate)
	case "connector":
		return NewConnectorSource(cfg.ConnectorServer)
	case "crd":
		client, err := p.KubeClient()
		if err != nil {
			return nil, err
		}
		crdClient, scheme, err := NewCRDClientForAPIVersionKind(client, cfg.KubeConfig, cfg.KubeMaster, cfg.CRDSourceAPIVersion, cfg.CRDSourceKind)
		if err != nil {
			return nil, err
		}
		return NewCRDSource(crdClient, cfg.Namespace, cfg.CRDSourceKind, scheme)
	}
	return nil, ErrSourceNotFound
}

// NewKubeClient returns a new Kubernetes client object. It takes a Config and
// uses KubeMaster and KubeConfig attributes to connect to the cluster. If
// KubeConfig isn't provided it defaults to using the recommended default.
func NewKubeClient(kubeConfig, kubeMaster string, requestTimeout time.Duration) (*kubernetes.Clientset, error) {
	if kubeConfig == "" {
		if _, err := os.Stat(clientcmd.RecommendedHomeFile); err == nil {
			kubeConfig = clientcmd.RecommendedHomeFile
		}
	}

	config, err := clientcmd.BuildConfigFromFlags(kubeMaster, kubeConfig)
	if err != nil {
		return nil, err
	}

	config.WrapTransport = func(rt http.RoundTripper) http.RoundTripper {
		return instrumented_http.NewTransport(rt, &instrumented_http.Callbacks{
			PathProcessor: func(path string) string {
				parts := strings.Split(path, "/")
				return parts[len(parts)-1]
			},
		})
	}

	config.Timeout = requestTimeout

	client, err := kubernetes.NewForConfig(config)
	if err != nil {
		return nil, err
	}

	log.Infof("Created Kubernetes client %s", config.Host)

	return client, nil
}

// NewIstioClient returns a new Istio client object. It uses the configured
// KubeConfig attribute to connect to the cluster. If KubeConfig isn't provided
// it defaults to using the recommended default.
// NB: Istio controls the creation of the underlying Kubernetes client, so we
// have no ability to tack on transport wrappers (e.g., Prometheus request
// wrappers) to the client's config at this level. Furthermore, the Istio client
// constructor does not expose the ability to override the Kubernetes master,
// so the Master config attribute has no effect.
func NewIstioClient(kubeConfig string) (*istiocrd.Client, error) {
	if kubeConfig == "" {
		if _, err := os.Stat(clientcmd.RecommendedHomeFile); err == nil {
			kubeConfig = clientcmd.RecommendedHomeFile
		}
	}

	client, err := istiocrd.NewClient(
		kubeConfig,
		"",
		istiomodel.ConfigDescriptor{istiomodel.Gateway},
		"",
	)
	if err != nil {
		return nil, err
	}

	log.Info("Created Istio client")

	return client, nil
}<|MERGE_RESOLUTION|>--- conflicted
+++ resolved
@@ -165,19 +165,15 @@
 		if err != nil {
 			return nil, err
 		}
-<<<<<<< HEAD
 
 		return NewIstioGatewaySource(kubernetesClient, istioClient, cfg.IstioIngressGatewayServices, cfg.Namespace, cfg.AnnotationFilter, cfg.FQDNTemplate, cfg.CombineFQDNAndAnnotation, cfg.EnforceTemplate, cfg.IgnoreHostnameAnnotation)
-
-=======
-		return NewIstioGatewaySource(kubernetesClient, istioClient, cfg.IstioIngressGatewayServices, cfg.Namespace, cfg.AnnotationFilter, cfg.FQDNTemplate, cfg.CombineFQDNAndAnnotation, cfg.IgnoreHostnameAnnotation)
 	case "cloudfoundry":
 		cfClient, err := p.CloudFoundryClient(cfg.CFAPIEndpoint, cfg.CFUsername, cfg.CFPassword)
 		if err != nil {
 			return nil, err
 		}
 		return NewCloudFoundrySource(cfClient)
->>>>>>> 84e71089
+
 	case "fake":
 		return NewFakeSource(cfg.FQDNTemplate)
 	case "connector":
