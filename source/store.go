/*
Copyright 2017 The Kubernetes Authors.

Licensed under the Apache License, Version 2.0 (the "License");
you may not use this file except in compliance with the License.
You may obtain a copy of the License at

    http://www.apache.org/licenses/LICENSE-2.0

Unless required by applicable law or agreed to in writing, software
distributed under the License is distributed on an "AS IS" BASIS,
WITHOUT WARRANTIES OR CONDITIONS OF ANY KIND, either express or implied.
See the License for the specific language governing permissions and
limitations under the License.
*/

package source

import (
	"errors"
	"net/http"
	"os"
	"strings"
	"time"

	"sync"

	"github.com/linki/instrumented_http"
	log "github.com/sirupsen/logrus"
	istiocrd "istio.io/istio/pilot/pkg/config/kube/crd"
	istiomodel "istio.io/istio/pilot/pkg/model"
	"k8s.io/client-go/kubernetes"
	"k8s.io/client-go/tools/clientcmd"
)

// ErrSourceNotFound is returned when a requested source doesn't exist.
var ErrSourceNotFound = errors.New("source not found")

// Config holds shared configuration options for all Sources.
type Config struct {
<<<<<<< HEAD
	Namespace                string
	AnnotationFilter         string
	FQDNTemplate             string
	CombineFQDNAndAnnotation bool
	EnforceTemplate          bool
	Compatibility            string
	PublishInternal          bool
	PublishHostIP            bool
	ConnectorServer          string
	CRDSourceAPIVersion      string
	CRDSourceKind            string
	KubeConfig               string
	KubeMaster               string
	ServiceTypeFilter        []string
	IstioIngressGateway      string
=======
	Namespace                   string
	AnnotationFilter            string
	FQDNTemplate                string
	CombineFQDNAndAnnotation    bool
	IgnoreHostnameAnnotation    bool
	Compatibility               string
	PublishInternal             bool
	PublishHostIP               bool
	ConnectorServer             string
	CRDSourceAPIVersion         string
	CRDSourceKind               string
	KubeConfig                  string
	KubeMaster                  string
	ServiceTypeFilter           []string
	IstioIngressGatewayServices []string
>>>>>>> 6489dd46
}

// ClientGenerator provides clients
type ClientGenerator interface {
	KubeClient() (kubernetes.Interface, error)
	IstioClient() (istiomodel.ConfigStore, error)
}

// SingletonClientGenerator stores provider clients and guarantees that only one instance of client
// will be generated
type SingletonClientGenerator struct {
	KubeConfig     string
	KubeMaster     string
	RequestTimeout time.Duration
	kubeClient     kubernetes.Interface
	istioClient    istiomodel.ConfigStore
	kubeOnce       sync.Once
	istioOnce      sync.Once
}

// KubeClient generates a kube client if it was not created before
func (p *SingletonClientGenerator) KubeClient() (kubernetes.Interface, error) {
	var err error
	p.kubeOnce.Do(func() {
		p.kubeClient, err = NewKubeClient(p.KubeConfig, p.KubeMaster, p.RequestTimeout)
	})
	return p.kubeClient, err
}

// IstioClient generates an istio client if it was not created before
func (p *SingletonClientGenerator) IstioClient() (istiomodel.ConfigStore, error) {
	var err error
	p.istioOnce.Do(func() {
		p.istioClient, err = NewIstioClient(p.KubeConfig)
	})
	return p.istioClient, err
}

// ByNames returns multiple Sources given multiple names.
func ByNames(p ClientGenerator, names []string, cfg *Config) ([]Source, error) {
	sources := []Source{}
	for _, name := range names {
		source, err := BuildWithConfig(name, p, cfg)
		if err != nil {
			return nil, err
		}
		sources = append(sources, source)
	}

	return sources, nil
}

// BuildWithConfig allows to generate a Source implementation from the shared config
func BuildWithConfig(source string, p ClientGenerator, cfg *Config) (Source, error) {
	switch source {
	case "service":
		client, err := p.KubeClient()
		if err != nil {
			return nil, err
		}
<<<<<<< HEAD
		return NewServiceSource(client, cfg.Namespace, cfg.AnnotationFilter, cfg.FQDNTemplate, cfg.CombineFQDNAndAnnotation, cfg.EnforceTemplate, cfg.Compatibility, cfg.PublishInternal, cfg.PublishHostIP, cfg.ServiceTypeFilter)
=======
		return NewServiceSource(client, cfg.Namespace, cfg.AnnotationFilter, cfg.FQDNTemplate, cfg.CombineFQDNAndAnnotation, cfg.Compatibility, cfg.PublishInternal, cfg.PublishHostIP, cfg.ServiceTypeFilter, cfg.IgnoreHostnameAnnotation)
>>>>>>> 6489dd46
	case "ingress":
		client, err := p.KubeClient()
		if err != nil {
			return nil, err
		}
<<<<<<< HEAD
		return NewIngressSource(client, cfg.Namespace, cfg.AnnotationFilter, cfg.FQDNTemplate, cfg.CombineFQDNAndAnnotation, cfg.EnforceTemplate)
=======
		return NewIngressSource(client, cfg.Namespace, cfg.AnnotationFilter, cfg.FQDNTemplate, cfg.CombineFQDNAndAnnotation, cfg.IgnoreHostnameAnnotation)
>>>>>>> 6489dd46
	case "istio-gateway":
		kubernetesClient, err := p.KubeClient()
		if err != nil {
			return nil, err
		}
		istioClient, err := p.IstioClient()
		if err != nil {
			return nil, err
		}
<<<<<<< HEAD
		return NewIstioGatewaySource(kubernetesClient, istioClient, cfg.IstioIngressGateway, cfg.Namespace, cfg.AnnotationFilter, cfg.FQDNTemplate, cfg.CombineFQDNAndAnnotation, cfg.EnforceTemplate)
=======
		return NewIstioGatewaySource(kubernetesClient, istioClient, cfg.IstioIngressGatewayServices, cfg.Namespace, cfg.AnnotationFilter, cfg.FQDNTemplate, cfg.CombineFQDNAndAnnotation, cfg.IgnoreHostnameAnnotation)
>>>>>>> 6489dd46
	case "fake":
		return NewFakeSource(cfg.FQDNTemplate)
	case "connector":
		return NewConnectorSource(cfg.ConnectorServer)
	case "crd":
		client, err := p.KubeClient()
		if err != nil {
			return nil, err
		}
		crdClient, scheme, err := NewCRDClientForAPIVersionKind(client, cfg.KubeConfig, cfg.KubeMaster, cfg.CRDSourceAPIVersion, cfg.CRDSourceKind)
		if err != nil {
			return nil, err
		}
		return NewCRDSource(crdClient, cfg.Namespace, cfg.CRDSourceKind, scheme)
	}
	return nil, ErrSourceNotFound
}

// NewKubeClient returns a new Kubernetes client object. It takes a Config and
// uses KubeMaster and KubeConfig attributes to connect to the cluster. If
// KubeConfig isn't provided it defaults to using the recommended default.
func NewKubeClient(kubeConfig, kubeMaster string, requestTimeout time.Duration) (*kubernetes.Clientset, error) {
	if kubeConfig == "" {
		if _, err := os.Stat(clientcmd.RecommendedHomeFile); err == nil {
			kubeConfig = clientcmd.RecommendedHomeFile
		}
	}

	config, err := clientcmd.BuildConfigFromFlags(kubeMaster, kubeConfig)
	if err != nil {
		return nil, err
	}

	config.WrapTransport = func(rt http.RoundTripper) http.RoundTripper {
		return instrumented_http.NewTransport(rt, &instrumented_http.Callbacks{
			PathProcessor: func(path string) string {
				parts := strings.Split(path, "/")
				return parts[len(parts)-1]
			},
		})
	}

	config.Timeout = requestTimeout

	client, err := kubernetes.NewForConfig(config)
	if err != nil {
		return nil, err
	}

	log.Infof("Created Kubernetes client %s", config.Host)

	return client, nil
}

// NewIstioClient returns a new Istio client object. It uses the configured
// KubeConfig attribute to connect to the cluster. If KubeConfig isn't provided
// it defaults to using the recommended default.
// NB: Istio controls the creation of the underlying Kubernetes client, so we
// have no ability to tack on transport wrappers (e.g., Prometheus request
// wrappers) to the client's config at this level. Furthermore, the Istio client
// constructor does not expose the ability to override the Kubernetes master,
// so the Master config attribute has no effect.
func NewIstioClient(kubeConfig string) (*istiocrd.Client, error) {
	if kubeConfig == "" {
		if _, err := os.Stat(clientcmd.RecommendedHomeFile); err == nil {
			kubeConfig = clientcmd.RecommendedHomeFile
		}
	}

	client, err := istiocrd.NewClient(
		kubeConfig,
		"",
		istiomodel.ConfigDescriptor{istiomodel.Gateway},
		"",
	)
	if err != nil {
		return nil, err
	}

	log.Info("Created Istio client")

	return client, nil
}<|MERGE_RESOLUTION|>--- conflicted
+++ resolved
@@ -38,27 +38,11 @@
 
 // Config holds shared configuration options for all Sources.
 type Config struct {
-<<<<<<< HEAD
-	Namespace                string
-	AnnotationFilter         string
-	FQDNTemplate             string
-	CombineFQDNAndAnnotation bool
-	EnforceTemplate          bool
-	Compatibility            string
-	PublishInternal          bool
-	PublishHostIP            bool
-	ConnectorServer          string
-	CRDSourceAPIVersion      string
-	CRDSourceKind            string
-	KubeConfig               string
-	KubeMaster               string
-	ServiceTypeFilter        []string
-	IstioIngressGateway      string
-=======
 	Namespace                   string
 	AnnotationFilter            string
 	FQDNTemplate                string
 	CombineFQDNAndAnnotation    bool
+	EnforceTemplate             bool
 	IgnoreHostnameAnnotation    bool
 	Compatibility               string
 	PublishInternal             bool
@@ -70,7 +54,6 @@
 	KubeMaster                  string
 	ServiceTypeFilter           []string
 	IstioIngressGatewayServices []string
->>>>>>> 6489dd46
 }
 
 // ClientGenerator provides clients
@@ -131,21 +114,17 @@
 		if err != nil {
 			return nil, err
 		}
-<<<<<<< HEAD
-		return NewServiceSource(client, cfg.Namespace, cfg.AnnotationFilter, cfg.FQDNTemplate, cfg.CombineFQDNAndAnnotation, cfg.EnforceTemplate, cfg.Compatibility, cfg.PublishInternal, cfg.PublishHostIP, cfg.ServiceTypeFilter)
-=======
-		return NewServiceSource(client, cfg.Namespace, cfg.AnnotationFilter, cfg.FQDNTemplate, cfg.CombineFQDNAndAnnotation, cfg.Compatibility, cfg.PublishInternal, cfg.PublishHostIP, cfg.ServiceTypeFilter, cfg.IgnoreHostnameAnnotation)
->>>>>>> 6489dd46
+
+		return NewServiceSource(client, cfg.Namespace, cfg.AnnotationFilter, cfg.FQDNTemplate, cfg.CombineFQDNAndAnnotation, cfg.EnforceTemplate, cfg.Compatibility, cfg.PublishInternal, cfg.PublishHostIP, cfg.ServiceTypeFilter, cfg.IgnoreHostnameAnnotation)
+    
 	case "ingress":
 		client, err := p.KubeClient()
 		if err != nil {
 			return nil, err
 		}
-<<<<<<< HEAD
-		return NewIngressSource(client, cfg.Namespace, cfg.AnnotationFilter, cfg.FQDNTemplate, cfg.CombineFQDNAndAnnotation, cfg.EnforceTemplate)
-=======
-		return NewIngressSource(client, cfg.Namespace, cfg.AnnotationFilter, cfg.FQDNTemplate, cfg.CombineFQDNAndAnnotation, cfg.IgnoreHostnameAnnotation)
->>>>>>> 6489dd46
+
+		return NewIngressSource(client, cfg.Namespace, cfg.AnnotationFilter, cfg.FQDNTemplate, cfg.CombineFQDNAndAnnotation, cfg.EnforceTemplate, cfg.IgnoreHostnameAnnotation)
+
 	case "istio-gateway":
 		kubernetesClient, err := p.KubeClient()
 		if err != nil {
@@ -155,11 +134,9 @@
 		if err != nil {
 			return nil, err
 		}
-<<<<<<< HEAD
-		return NewIstioGatewaySource(kubernetesClient, istioClient, cfg.IstioIngressGateway, cfg.Namespace, cfg.AnnotationFilter, cfg.FQDNTemplate, cfg.CombineFQDNAndAnnotation, cfg.EnforceTemplate)
-=======
-		return NewIstioGatewaySource(kubernetesClient, istioClient, cfg.IstioIngressGatewayServices, cfg.Namespace, cfg.AnnotationFilter, cfg.FQDNTemplate, cfg.CombineFQDNAndAnnotation, cfg.IgnoreHostnameAnnotation)
->>>>>>> 6489dd46
+
+		return NewIstioGatewaySource(kubernetesClient, istioClient, cfg.IstioIngressGatewayServices, cfg.Namespace, cfg.AnnotationFilter, cfg.FQDNTemplate, cfg.CombineFQDNAndAnnotation, cfg.EnforceTemplate, cfg.IgnoreHostnameAnnotation)
+
 	case "fake":
 		return NewFakeSource(cfg.FQDNTemplate)
 	case "connector":
