--- conflicted
+++ resolved
@@ -86,11 +86,7 @@
 		if err != nil {
 			return nil, err
 		}
-<<<<<<< HEAD
-		return NewServiceSource(client, cfg.FQDNTemplate, cfg.Namespace, cfg.Compatibility, cfg.PublishInternal)
-=======
-		return NewServiceSource(client, cfg.Namespace, cfg.FQDNTemplate, cfg.Compatibility)
->>>>>>> eb0d6ee7
+		return NewServiceSource(client, cfg.Namespace, cfg.FQDNTemplate, cfg.Compatibility, cfg.PublishInternal)
 	case "ingress":
 		client, err := p.KubeClient()
 		if err != nil {
