--- conflicted
+++ resolved
@@ -2013,11 +2013,8 @@
 	_, err := kubernetes.CoreV1().Services(service.Namespace).Create(service)
 	require.NoError(b, err)
 
-<<<<<<< HEAD
-	client, err := NewServiceSource(kubernetes, v1.NamespaceAll, "", "", false, false, "", false, false, []string{})
-=======
-	client, err := NewServiceSource(kubernetes, v1.NamespaceAll, "", "", false, "", false, false, []string{}, false)
->>>>>>> 6489dd46
+	client, err := NewServiceSource(kubernetes, v1.NamespaceAll, "", "", false, false, "", false, false, []string{}, false)
+
 	require.NoError(b, err)
 
 	for i := 0; i < b.N; i++ {
