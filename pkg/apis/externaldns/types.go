--- conflicted
+++ resolved
@@ -247,12 +247,9 @@
 	TXTSuffix:                   "",
 	TXTCacheInterval:            0,
 	TXTWildcardReplacement:      "",
-<<<<<<< HEAD
+	MinEventSyncInterval:        5 * time.Second,
 	TXTEncryptEnabled:           false,
 	TXTEncryptAESKey:            "",
-=======
-	MinEventSyncInterval:        5 * time.Second,
->>>>>>> b5f9d789
 	Interval:                    time.Minute,
 	Once:                        false,
 	DryRun:                      false,
