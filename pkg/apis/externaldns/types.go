--- conflicted
+++ resolved
@@ -114,12 +114,9 @@
 	Registry                          string
 	TXTOwnerID                        string
 	TXTPrefix                         string
-<<<<<<< HEAD
 	TXTSuffix                         string
-=======
 	TXTEncryptEnabled                 bool
 	TXTEncryptAESKey                  string
->>>>>>> 0d9ac14e
 	Interval                          time.Duration
 	Once                              bool
 	DryRun                            bool
@@ -419,14 +416,10 @@
 	// Flags related to the registry
 	app.Flag("registry", "The registry implementation to use to keep track of DNS record ownership (default: txt, options: txt, noop, aws-sd)").Default(defaultConfig.Registry).EnumVar(&cfg.Registry, "txt", "noop", "aws-sd")
 	app.Flag("txt-owner-id", "When using the TXT registry, a name that identifies this instance of ExternalDNS (default: default)").Default(defaultConfig.TXTOwnerID).StringVar(&cfg.TXTOwnerID)
-<<<<<<< HEAD
 	app.Flag("txt-prefix", "When using the TXT registry, a custom string that's prefixed to each ownership DNS record (optional). Mutual exclusive with txt-suffix!").Default(defaultConfig.TXTPrefix).StringVar(&cfg.TXTPrefix)
 	app.Flag("txt-suffix", "When using the TXT registry, a custom string that's suffixed to the host portion of each ownership DNS record (optional). Mutual exclusive with txt-prefix!").Default(defaultConfig.TXTSuffix).StringVar(&cfg.TXTSuffix)
-=======
-	app.Flag("txt-prefix", "When using the TXT registry, a custom string that's prefixed to each ownership DNS record (optional)").Default(defaultConfig.TXTPrefix).StringVar(&cfg.TXTPrefix)
 	app.Flag("txt-encrypt-enabled", "When using the TXT registry, set if TXT records should be encrypted before stored (default: disabled)").BoolVar(&cfg.TXTEncryptEnabled)
 	app.Flag("txt-encrypt-aes-key", "When using the TXT registry, set TXT record decryption and encryption 32 byte aes key (required when --txt-encrypt=true)").Default(defaultConfig.TXTEncryptAESKey).StringVar(&cfg.TXTEncryptAESKey)
->>>>>>> 0d9ac14e
 
 	// Flags related to the main control loop
 	app.Flag("txt-cache-interval", "The interval between cache synchronizations in duration format (default: disabled)").Default(defaultConfig.TXTCacheInterval.String()).DurationVar(&cfg.TXTCacheInterval)
