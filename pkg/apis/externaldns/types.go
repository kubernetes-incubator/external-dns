--- conflicted
+++ resolved
@@ -155,17 +155,14 @@
 	TransIPAccountName                string
 	TransIPPrivateKeyFile             string
 	DigitalOceanAPIPageSize           int
-<<<<<<< HEAD
-	F5DNSAccountID                    string
-	F5DNSUsername                     string
-	F5DNSPassword                     string `secure:"yes"`
-=======
 	ManagedDNSRecordTypes             []string
 	GoDaddyAPIKey                     string `secure:"yes"`
 	GoDaddySecretKey                  string `secure:"yes"`
 	GoDaddyTTL                        int64
 	GoDaddyOTE                        bool
->>>>>>> abbd2ef8
+  F5DNSAccountID                    string
+	F5DNSUsername                     string
+	F5DNSPassword                     string `secure:"yes"`
 }
 
 var defaultConfig = &Config{
@@ -273,17 +270,14 @@
 	TransIPAccountName:          "",
 	TransIPPrivateKeyFile:       "",
 	DigitalOceanAPIPageSize:     50,
-<<<<<<< HEAD
-	F5DNSAccountID:              "",
-	F5DNSUsername:               "",
-	F5DNSPassword:               "",
-=======
 	ManagedDNSRecordTypes:       []string{endpoint.RecordTypeA, endpoint.RecordTypeCNAME},
 	GoDaddyAPIKey:               "",
 	GoDaddySecretKey:            "",
 	GoDaddyTTL:                  600,
 	GoDaddyOTE:                  false,
->>>>>>> abbd2ef8
+  F5DNSAccountID:              "",
+	F5DNSUsername:               "",
+	F5DNSPassword:               "",
 }
 
 // NewConfig returns new Config object
@@ -364,11 +358,7 @@
 	app.Flag("managed-record-types", "Comma separated list of record types to manage (default: A, CNAME) (supported records: CNAME, A, NS").Default("A", "CNAME").StringsVar(&cfg.ManagedDNSRecordTypes)
 
 	// Flags related to providers
-<<<<<<< HEAD
-	app.Flag("provider", "The DNS provider where the DNS records will be created (required, options: aws, aws-sd, google, azure, azure-dns, azure-private-dns, cloudflare, rcodezero, digitalocean, hetzner, dnsimple, akamai, infoblox, dyn, designate, coredns, skydns, inmemory, ovh, pdns, oci, exoscale, linode, rfc2136, ns1, transip, vinyldns, rdns, scaleway, vultr, ultradns, f5)").Required().PlaceHolder("provider").EnumVar(&cfg.Provider, "aws", "aws-sd", "google", "azure", "azure-dns", "hetzner", "azure-private-dns", "alibabacloud", "cloudflare", "rcodezero", "digitalocean", "dnsimple", "akamai", "infoblox", "dyn", "designate", "coredns", "skydns", "inmemory", "ovh", "pdns", "oci", "exoscale", "linode", "rfc2136", "ns1", "transip", "vinyldns", "rdns", "scaleway", "vultr", "ultradns", "f5")
-=======
-	app.Flag("provider", "The DNS provider where the DNS records will be created (required, options: aws, aws-sd, godaddy, google, azure, azure-dns, azure-private-dns, cloudflare, rcodezero, digitalocean, hetzner, dnsimple, akamai, infoblox, dyn, designate, coredns, skydns, inmemory, ovh, pdns, oci, exoscale, linode, rfc2136, ns1, transip, vinyldns, rdns, scaleway, vultr, ultradns)").Required().PlaceHolder("provider").EnumVar(&cfg.Provider, "aws", "aws-sd", "google", "azure", "azure-dns", "hetzner", "azure-private-dns", "alibabacloud", "cloudflare", "rcodezero", "digitalocean", "dnsimple", "akamai", "infoblox", "dyn", "designate", "coredns", "skydns", "inmemory", "ovh", "pdns", "oci", "exoscale", "linode", "rfc2136", "ns1", "transip", "vinyldns", "rdns", "scaleway", "vultr", "ultradns", "godaddy")
->>>>>>> abbd2ef8
+	app.Flag("provider", "The DNS provider where the DNS records will be created (required, options: aws, aws-sd, godaddy, google, azure, azure-dns, azure-private-dns, cloudflare, rcodezero, digitalocean, hetzner, dnsimple, akamai, infoblox, dyn, designate, coredns, skydns, inmemory, ovh, pdns, oci, exoscale, linode, rfc2136, ns1, transip, vinyldns, rdns, scaleway, vultr, ultradns)").Required().PlaceHolder("provider").EnumVar(&cfg.Provider, "aws", "aws-sd", "google", "azure", "azure-dns", "hetzner", "azure-private-dns", "alibabacloud", "cloudflare", "rcodezero", "digitalocean", "dnsimple", "akamai", "infoblox", "dyn", "designate", "coredns", "skydns", "inmemory", "ovh", "pdns", "oci", "exoscale", "linode", "rfc2136", "ns1", "transip", "vinyldns", "rdns", "scaleway", "vultr", "ultradns", "godaddy", "f5")
 	app.Flag("domain-filter", "Limit possible target zones by a domain suffix; specify multiple times for multiple domains (optional)").Default("").StringsVar(&cfg.DomainFilter)
 	app.Flag("exclude-domains", "Exclude subdomains (optional)").Default("").StringsVar(&cfg.ExcludeDomains)
 	app.Flag("zone-name-filter", "Filter target zones by zone domain (For now, only AzureDNS provider is using this flag); specify multiple times for multiple zones (optional)").Default("").StringsVar(&cfg.ZoneNameFilter)
