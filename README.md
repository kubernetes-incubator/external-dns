<p align="center">
	<img src="img/external-dns.png" width="40%" align="center" alt="ExternalDNS">
</p>

# ExternalDNS
[![Build Status](https://github.com/kubernetes-sigs/external-dns/workflows/Go/badge.svg)](https://github.com/kubernetes-sigs/external-dns/actions)
[![Coverage Status](https://coveralls.io/repos/github/kubernetes-sigs/external-dns/badge.svg)](https://coveralls.io/github/kubernetes-sigs/external-dns)
[![GitHub release](https://img.shields.io/github/release/kubernetes-sigs/external-dns.svg)](https://github.com/kubernetes-sigs/external-dns/releases)
[![go-doc](https://godoc.org/github.com/kubernetes-sigs/external-dns?status.svg)](https://godoc.org/github.com/kubernetes-sigs/external-dns)
[![Go Report Card](https://goreportcard.com/badge/github.com/kubernetes-sigs/external-dns)](https://goreportcard.com/report/github.com/kubernetes-sigs/external-dns)

ExternalDNS synchronizes exposed Kubernetes Services and Ingresses with DNS providers.

## What It Does

Inspired by [Kubernetes DNS](https://github.com/kubernetes/dns), Kubernetes' cluster-internal DNS server, ExternalDNS makes Kubernetes resources discoverable via public DNS servers. Like KubeDNS, it retrieves a list of resources (Services, Ingresses, etc.) from the [Kubernetes API](https://kubernetes.io/docs/api/) to determine a desired list of DNS records. *Unlike* KubeDNS, however, it's not a DNS server itself, but merely configures other DNS providers accordingly—e.g. [AWS Route 53](https://aws.amazon.com/route53/) or [Google Cloud DNS](https://cloud.google.com/dns/docs/).

In a broader sense, ExternalDNS allows you to control DNS records dynamically via Kubernetes resources in a DNS provider-agnostic way.

The [FAQ](docs/faq.md) contains additional information and addresses several questions about key concepts of ExternalDNS.

To see ExternalDNS in action, have a look at this [video](https://www.youtube.com/watch?v=9HQ2XgL9YVI) or read this [blogpost](https://codemine.be/posts/20190125-devops-eks-externaldns/).

## The Latest Release: v0.7

ExternalDNS' current release is `v0.7`. This version allows you to keep selected zones (via `--domain-filter`) synchronized with Ingresses and Services of `type=LoadBalancer` in various cloud providers:
* [Google Cloud DNS](https://cloud.google.com/dns/docs/)
* [AWS Route 53](https://aws.amazon.com/route53/)
* [AWS Cloud Map](https://docs.aws.amazon.com/cloud-map/)
* [AzureDNS](https://azure.microsoft.com/en-us/services/dns)
* [CloudFlare](https://www.cloudflare.com/dns)
* [RcodeZero](https://www.rcodezero.at/)
* [DigitalOcean](https://www.digitalocean.com/products/networking)
* [Hetzner](https://hetzner.com/)
* [DNSimple](https://dnsimple.com/)
* [Infoblox](https://www.infoblox.com/products/dns/)
* [Dyn](https://dyn.com/dns/)
* [OpenStack Designate](https://docs.openstack.org/designate/latest/)
* [PowerDNS](https://www.powerdns.com/)
* [CoreDNS](https://coredns.io/)
* [Exoscale](https://www.exoscale.com/dns/)
* [Oracle Cloud Infrastructure DNS](https://docs.cloud.oracle.com/iaas/Content/DNS/Concepts/dnszonemanagement.htm)
* [Linode DNS](https://www.linode.com/docs/networking/dns/)
* [RFC2136](https://tools.ietf.org/html/rfc2136)
* [NS1](https://ns1.com/)
* [TransIP](https://www.transip.eu/domain-name/)
* [VinylDNS](https://www.vinyldns.io)
* [Vultr](https://www.vultr.com)
* [OVH](https://www.ovh.com)
* [Scaleway](https://www.scaleway.com)
* [Akamai Edge DNS](https://learn.akamai.com/en-us/products/cloud_security/edge_dns.html)
* [GoDaddy](https://www.godaddy.com)

From this release, ExternalDNS can become aware of the records it is managing (enabled via `--registry=txt`), therefore ExternalDNS can safely manage non-empty hosted zones. We strongly encourage you to use `v0.5` (or greater) with `--registry=txt` enabled and `--txt-owner-id` set to a unique value that doesn't change for the lifetime of your cluster. You might also want to run ExternalDNS in a dry run mode (`--dry-run` flag) to see the changes to be submitted to your DNS Provider API.

Note that all flags can be replaced with environment variables; for instance,
`--dry-run` could be replaced with `EXTERNAL_DNS_DRY_RUN=1`, or
`--registry txt` could be replaced with `EXTERNAL_DNS_REGISTRY=txt`.

## Status of providers

ExternalDNS supports multiple DNS providers which have been implemented by the [ExternalDNS contributors](https://github.com/kubernetes-sigs/external-dns/graphs/contributors). Maintaining all of those in a central repository is a challenge and we have limited resources to test changes. This means that it is very hard to test all providers for possible regressions and, as written in the [Contributing](#Contributing) section, we encourage contributors to step in as maintainers for the individual providers and help by testing the integrations.

End-to-end testing of ExternalDNS is currently
[performed](https://github.com/zalando-incubator/kubernetes-on-aws/blob/dev/test/e2e/external_dns.go)
in the separate
[kubernetes-on-aws](https://github.com/zalando-incubator/kubernetes-on-aws)
repository.

We define the following stability levels for providers:

- **Stable**: Used for smoke tests before a release, used in production and maintainers are active.
- **Beta**: Community supported, well tested, but maintainers have no access to resources to execute integration tests on the real platform and/or are not using it in production.
- **Alpha**: Community provided with no support from the maintainers apart from reviewing PRs.

The following table clarifies the current status of the providers according to the aforementioned stability levels:

| Provider | Status | Maintainers |
| -------- | ------ | ----------- |
| Google Cloud DNS | Stable | |
| AWS Route 53 | Stable | |
| AWS Cloud Map | Beta | |
| Akamai Edge DNS | Beta | |
| AzureDNS | Beta | |
| CloudFlare | Beta | |
| RcodeZero | Alpha | |
| DigitalOcean | Alpha | |
| Hetzner | Alpha | @21h |
| DNSimple | Alpha | |
| Infoblox | Alpha | @saileshgiri |
| Dyn | Alpha | |
| OpenStack Designate | Alpha | |
| PowerDNS | Alpha | |
| CoreDNS | Alpha | |
| Exoscale | Alpha | |
| Oracle Cloud Infrastructure DNS | Alpha | |
| Linode DNS | Alpha | |
| RFC2136 | Alpha | |
| NS1 | Alpha | |
| TransIP | Alpha | |
| VinylDNS | Alpha | |
| RancherDNS | Alpha | |
| OVH | Alpha | |
| Scaleway DNS | Alpha | @Sh4d1 |
| Vultr | Alpha | |
| UltraDNS | Alpha | |
<<<<<<< HEAD
| F5 DNS Load Balancer Cloud Service | Beta | @swapmat-f5 |
=======
| GoDaddy | Alpha | |
>>>>>>> abbd2ef8

## Running ExternalDNS:

The are two ways of running ExternalDNS:

* Deploying to a Cluster
* Running Locally

### Deploying to a Cluster

The following tutorials are provided:

* [Alibaba Cloud](docs/tutorials/alibabacloud.md)
* AWS
	* [ALB Ingress Controller](docs/tutorials/alb-ingress.md)
	* [Route53](docs/tutorials/aws.md)
		* [Same domain for public and private Route53 zones](docs/tutorials/public-private-route53.md)
	* [Cloud Map](docs/tutorials/aws-sd.md)
	* [Kube Ingress AWS Controller](docs/tutorials/kube-ingress-aws.md)
* [Azure DNS](docs/tutorials/azure.md)
* [Azure Private DNS](docs/tutorials/azure-private-dns.md)
* [Cloudflare](docs/tutorials/cloudflare.md)
* [CoreDNS](docs/tutorials/coredns.md)
* [DigitalOcean](docs/tutorials/digitalocean.md)
* [Hetzner](docs/tutorials/hetzner.md)
* [DNSimple](docs/tutorials/dnsimple.md)
* [Dyn](docs/tutorials/dyn.md)
* [Exoscale](docs/tutorials/exoscale.md)
* [ExternalName Services](docs/tutorials/externalname.md)
* [F5 DNS Load Balancer Cloud Service](docs/tutorials/f5-dns.md)
* Google Container Engine
	* [Using Google's Default Ingress Controller](docs/tutorials/gke.md)
	* [Using the Nginx Ingress Controller](docs/tutorials/nginx-ingress.md)
* [Headless Services](docs/tutorials/hostport.md)
* [Infoblox](docs/tutorials/infoblox.md)
* [Istio Gateway Source](docs/tutorials/istio.md)
* [Kubernetes Security Context](docs/tutorials/security-context.md)
* [Linode](docs/tutorials/linode.md)
* [Nginx Ingress Controller](docs/tutorials/nginx-ingress.md)
* [NS1](docs/tutorials/ns1.md)
* [NS Record Creation with CRD Source](docs/tutorials/ns-record.md)
* [OpenStack Designate](docs/tutorials/designate.md)
* [Oracle Cloud Infrastructure (OCI) DNS](docs/tutorials/oracle.md)
* [PowerDNS](docs/tutorials/pdns.md)
* [RcodeZero](docs/tutorials/rcodezero.md)
* [RancherDNS (RDNS)](docs/tutorials/rdns.md)
* [RFC2136](docs/tutorials/rfc2136.md)
* [TransIP](docs/tutorials/transip.md)
* [VinylDNS](docs/tutorials/vinyldns.md)
* [OVH](docs/tutorials/ovh.md)
* [Scaleway](docs/tutorials/scaleway.md)
* [Vultr](docs/tutorials/vultr.md)
* [UltraDNS](docs/tutorials/ultradns.md)
* [GoDaddy](docs/tutorials/godaddy.md)

### Running Locally

See the [contributor guide](docs/contributing/getting-started.md) for details on compiling
from source.

#### Setup Steps

Next, run an application and expose it via a Kubernetes Service:

```console
$ kubectl run nginx --image=nginx --port=80
$ kubectl expose pod nginx --port=80 --target-port=80 --type=LoadBalancer
```

Annotate the Service with your desired external DNS name. Make sure to change `example.org` to your domain.

```console
$ kubectl annotate service nginx "external-dns.alpha.kubernetes.io/hostname=nginx.example.org."
```

Optionally, you can customize the TTL value of the resulting DNS record by using the `external-dns.alpha.kubernetes.io/ttl` annotation:

```console
$ kubectl annotate service nginx "external-dns.alpha.kubernetes.io/ttl=10"
```

For more details on configuring TTL, see [here](docs/ttl.md).

Use the internal-hostname annotation to create DNS records with ClusterIP as the target.

```console
$ kubectl annotate service nginx "external-dns.alpha.kubernetes.io/internal-hostname=nginx.internal.example.org."
```

If the service is not of type Loadbalancer you need the --publish-internal-services flag.

Locally run a single sync loop of ExternalDNS.

```console
$ external-dns --registry txt --txt-owner-id my-cluster-id --provider google --google-project example-project --source service --once --dry-run
```

This should output the DNS records it will modify to match the managed zone with the DNS records you desire. It also assumes you are running in the `default` namespace. See the [FAQ](docs/faq.md) for more information regarding namespaces.

Note: TXT records will have `my-cluster-id` value embedded. Those are used to ensure that ExternalDNS is aware of the records it manages.

Once you're satisfied with the result, you can run ExternalDNS like you would run it in your cluster: as a control loop, and **not in dry-run** mode:

```console
$ external-dns --registry txt --txt-owner-id my-cluster-id --provider google --google-project example-project --source service
```

Check that ExternalDNS has created the desired DNS record for your Service and that it points to its load balancer's IP. Then try to resolve it:

```console
$ dig +short nginx.example.org.
104.155.60.49
```

Now you can experiment and watch how ExternalDNS makes sure that your DNS records are configured as desired. Here are a couple of things you can try out:
* Change the desired hostname by modifying the Service's annotation.
* Recreate the Service and see that the DNS record will be updated to point to the new load balancer IP.
* Add another Service to create more DNS records.
* Remove Services to clean up your managed zone.

The [tutorials](docs/tutorials) section contains examples, including Ingress resources, and shows you how to set up ExternalDNS in different environments such as other cloud providers and alternative Ingress controllers.

# Note

If using a txt registry and attempting to use a CNAME the `--txt-prefix` must be set to avoid conflicts.  Changing `--txt-prefix` will result in lost ownership over previously created records.

If `externalIPs` list is defined for a `LoadBalancer` service, this list will be used instead of an assigned load balancer IP to create a DNS record. It's useful when you run bare metal Kubernetes clusters behind NAT or in a similar setup, where a load balancer IP differs from a public IP (e.g. with [MetalLB](https://metallb.universe.tf)).

# Roadmap

ExternalDNS was built with extensibility in mind. Adding and experimenting with new DNS providers and sources of desired DNS records should be as easy as possible. It should also be possible to modify how ExternalDNS behaves—e.g. whether it should add records but never delete them.

Here's a rough outline on what is to come (subject to change):

### v0.1

- [x] Support for Google CloudDNS
- [x] Support for Kubernetes Services

### v0.2

- [x] Support for AWS Route 53
- [x] Support for Kubernetes Ingresses

### v0.3

- [x] Support for AWS Route 53 via ALIAS
- [x] Support for multiple zones
- [x] Ownership System

### v0.4

- [x] Support for AzureDNS
- [x] Support for CloudFlare
- [x] Support for DigitalOcean
- [x] Multiple DNS names per Service

### v0.5

- [x] Support for creating DNS records to multiple targets (for Google and AWS)
- [x] Support for OpenStack Designate
- [x] Support for PowerDNS
- [x] Support for Linode
- [x] Support for RcodeZero
- [x] Support for NS1
- [x] Support for TransIP
- [x] Support for Azure Private DNS

### v0.6

- [ ] Ability to replace Kops' [DNS Controller](https://github.com/kubernetes/kops/tree/HEAD/dns-controller) (This could also directly become `v1.0`)
- [x] Support for OVH

### v1.0

- [ ] Ability to replace Kops' [DNS Controller](https://github.com/kubernetes/kops/tree/HEAD/dns-controller)
- [x] Ability to replace Zalando's [Mate](https://github.com/linki/mate)
- [x] Ability to replace Molecule Software's [route53-kubernetes](https://github.com/wearemolecule/route53-kubernetes)

### Yet to be defined

* Support for CoreDNS
* Support for record weights
* Support for different behavioral policies
* Support for Services with `type=NodePort`
* Support for CRDs
* Support for more advanced DNS record configurations

Have a look at [the milestones](https://github.com/kubernetes-sigs/external-dns/milestones) to get an idea of where we currently stand.

## Contributing

Are you interested in contributing to external-dns? We, the maintainers and community, would love your
suggestions, contributions, and help! Also, the maintainers can be contacted at any time to learn more
about how to get involved.

We also encourage ALL active community participants to act as if they are maintainers, even if you don't have
"official" write permissions. This is a community effort, we are here to serve the Kubernetes community. If you
have an active interest and you want to get involved, you have real power! Don't assume that the only people who
can get things done around here are the "maintainers". We also would love to add more "official" maintainers, so
show us what you can do!

The external-dns project is currently in need of maintainers for specific DNS providers. Ideally each provider
would have at least two maintainers. It would be nice if the maintainers run the provider in production, but it
is not strictly required. Provider listed [here](https://github.com/kubernetes-sigs/external-dns#status-of-providers)
that do not have a maintainer listed are in need of assistance.

Read the [contributing guidelines](CONTRIBUTING.md) and have a look at [the contributing docs](docs/contributing/getting-started.md) to learn about building the project, the project structure, and the purpose of each package.

For an overview on how to write new Sources and Providers check out [Sources and Providers](docs/contributing/sources-and-providers.md).

## Heritage

ExternalDNS is an effort to unify the following similar projects in order to bring the Kubernetes community an easy and predictable way of managing DNS records across cloud providers based on their Kubernetes resources:

* Kops' [DNS Controller](https://github.com/kubernetes/kops/tree/HEAD/dns-controller)
* Zalando's [Mate](https://github.com/linki/mate)
* Molecule Software's [route53-kubernetes](https://github.com/wearemolecule/route53-kubernetes)

### User Demo How-To Blogs and Examples

* A full demo on GKE Kubernetes. See [How-to Kubernetes with DNS management (ssl-manager pre-req)](https://medium.com/@jpantjsoha/how-to-kubernetes-with-dns-management-for-gitops-31239ea75d8d)
* Run external-dns on GKE with workload identity. See [Kubernetes, ingress-nginx, cert-manager & external-dns](https://blog.atomist.com/kubernetes-ingress-nginx-cert-manager-external-dns/)<|MERGE_RESOLUTION|>--- conflicted
+++ resolved
@@ -104,11 +104,8 @@
 | Scaleway DNS | Alpha | @Sh4d1 |
 | Vultr | Alpha | |
 | UltraDNS | Alpha | |
-<<<<<<< HEAD
+| GoDaddy | Alpha | |
 | F5 DNS Load Balancer Cloud Service | Beta | @swapmat-f5 |
-=======
-| GoDaddy | Alpha | |
->>>>>>> abbd2ef8
 
 ## Running ExternalDNS:
 
