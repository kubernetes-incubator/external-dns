/*
Copyright 2017 The Kubernetes Authors.

Licensed under the Apache License, Version 2.0 (the "License");
you may not use this file except in compliance with the License.
You may obtain a copy of the License at

    http://www.apache.org/licenses/LICENSE-2.0

Unless required by applicable law or agreed to in writing, software
distributed under the License is distributed on an "AS IS" BASIS,
WITHOUT WARRANTIES OR CONDITIONS OF ANY KIND, either express or implied.
See the License for the specific language governing permissions and
limitations under the License.
*/

package main

import (
	"net/http"
	"os"
	"os/signal"
	"syscall"
	"time"

	"github.com/prometheus/client_golang/prometheus/promhttp"
	log "github.com/sirupsen/logrus"

	_ "k8s.io/client-go/plugin/pkg/client/auth"

	"github.com/kubernetes-incubator/external-dns/controller"
	"github.com/kubernetes-incubator/external-dns/pkg/apis/externaldns"
	"github.com/kubernetes-incubator/external-dns/pkg/apis/externaldns/validation"
	"github.com/kubernetes-incubator/external-dns/plan"
	"github.com/kubernetes-incubator/external-dns/provider"
	"github.com/kubernetes-incubator/external-dns/registry"
	"github.com/kubernetes-incubator/external-dns/source"
)

func main() {
	cfg := externaldns.NewConfig()
	if err := cfg.ParseFlags(os.Args[1:]); err != nil {
		log.Fatalf("flag parsing error: %v", err)
	}
	log.Infof("config: %+v", cfg)

	if err := validation.ValidateConfig(cfg); err != nil {
		log.Fatalf("config validation failed: %v", err)
	}

	if cfg.LogFormat == "json" {
		log.SetFormatter(&log.JSONFormatter{})
	}
	if cfg.DryRun {
		log.Info("running in dry-run mode. No changes to DNS records will be made.")
	}

	ll, err := log.ParseLevel(cfg.LogLevel)
	if err != nil {
		log.Fatalf("failed to parse log level: %v", err)
	}
	log.SetLevel(ll)

	stopChan := make(chan struct{}, 1)

	go serveMetrics(cfg.MetricsAddress)
	go handleSigterm(stopChan)

	// Create a source.Config from the flags passed by the user.
	sourceCfg := &source.Config{
		Namespace:       cfg.Namespace,
		FQDNTemplate:    cfg.FQDNTemplate,
		Compatibility:   cfg.Compatibility,
		PublishInternal: cfg.PublishInternal,
	}

	// Lookup all the selected sources by names and pass them the desired configuration.
	sources, err := source.ByNames(&source.SingletonClientGenerator{
		KubeConfig: cfg.KubeConfig,
		KubeMaster: cfg.Master,
	}, cfg.Sources, sourceCfg)
	if err != nil {
		log.Fatal(err)
	}

	// Combine multiple sources into a single, deduplicated source.
	endpointsSource := source.NewDedupSource(source.NewMultiSource(sources))

	domainFilter := provider.NewDomainFilter(cfg.DomainFilter)
	zoneTypeFilter := provider.NewZoneTypeFilter(cfg.AWSZoneType)

	var p provider.Provider
	switch cfg.Provider {
	case "aws":
		p, err = provider.NewAWSProvider(domainFilter, zoneTypeFilter, cfg.DryRun)
	case "azure":
		p, err = provider.NewAzureProvider(cfg.AzureConfigFile, domainFilter, cfg.AzureResourceGroup, cfg.DryRun)
	case "cloudflare":
		p, err = provider.NewCloudFlareProvider(domainFilter, cfg.CloudflareProxied, cfg.DryRun)
	case "google":
		p, err = provider.NewGoogleProvider(cfg.GoogleProject, domainFilter, cfg.DryRun)
	case "digitalocean":
		p, err = provider.NewDigitalOceanProvider(domainFilter, cfg.DryRun)
<<<<<<< HEAD
	case "infoblox":
		p, err = provider.NewInfobloxProvider(
			provider.InfobloxConfig{
				DomainFilter: domainFilter,
				Host:         cfg.InfobloxGridHost,
				Port:         cfg.InfobloxWapiPort,
				Username:     cfg.InfobloxWapiUsername,
				Password:     cfg.InfobloxWapiPassword,
				Version:      cfg.InfobloxWapiVersion,
				SSLVerify:    cfg.InfobloxSSLVerify,
				DryRun:       cfg.DryRun,
			},
		)
=======
	case "dnsimple":
		p, err = provider.NewDnsimpleProvider(domainFilter, cfg.DryRun)
>>>>>>> 71723bdd
	case "inmemory":
		p, err = provider.NewInMemoryProvider(provider.InMemoryWithDomain(domainFilter), provider.InMemoryWithLogging()), nil
	default:
		log.Fatalf("unknown dns provider: %s", cfg.Provider)
	}
	if err != nil {
		log.Fatal(err)
	}

	var r registry.Registry
	switch cfg.Registry {
	case "noop":
		r, err = registry.NewNoopRegistry(p)
	case "txt":
		r, err = registry.NewTXTRegistry(p, cfg.TXTPrefix, cfg.TXTOwnerID)
	default:
		log.Fatalf("unknown registry: %s", cfg.Registry)
	}

	if err != nil {
		log.Fatal(err)
	}

	policy, exists := plan.Policies[cfg.Policy]
	if !exists {
		log.Fatalf("unknown policy: %s", cfg.Policy)
	}

	ctrl := controller.Controller{
		Source:   endpointsSource,
		Registry: r,
		Policy:   policy,
		Interval: cfg.Interval,
	}

	if cfg.Once {
		err := ctrl.RunOnce()
		if err != nil {
			log.Fatal(err)
		}

		os.Exit(0)
	}

	ctrl.Run(stopChan)
	for {
		log.Info("Pod waiting to be deleted")
		time.Sleep(time.Second * 30)
	}
}

func handleSigterm(stopChan chan struct{}) {
	signals := make(chan os.Signal, 1)
	signal.Notify(signals, syscall.SIGTERM)
	<-signals
	log.Info("Received SIGTERM. Terminating...")
	close(stopChan)
}

func serveMetrics(address string) {
	http.HandleFunc("/healthz", func(w http.ResponseWriter, _ *http.Request) {
		w.WriteHeader(http.StatusOK)
		w.Write([]byte("OK"))
	})

	http.Handle("/metrics", promhttp.Handler())

	log.Fatal(http.ListenAndServe(address, nil))
}<|MERGE_RESOLUTION|>--- conflicted
+++ resolved
@@ -101,7 +101,8 @@
 		p, err = provider.NewGoogleProvider(cfg.GoogleProject, domainFilter, cfg.DryRun)
 	case "digitalocean":
 		p, err = provider.NewDigitalOceanProvider(domainFilter, cfg.DryRun)
-<<<<<<< HEAD
+	case "dnsimple":
+		p, err = provider.NewDnsimpleProvider(domainFilter, cfg.DryRun)
 	case "infoblox":
 		p, err = provider.NewInfobloxProvider(
 			provider.InfobloxConfig{
@@ -115,10 +116,6 @@
 				DryRun:       cfg.DryRun,
 			},
 		)
-=======
-	case "dnsimple":
-		p, err = provider.NewDnsimpleProvider(domainFilter, cfg.DryRun)
->>>>>>> 71723bdd
 	case "inmemory":
 		p, err = provider.NewInMemoryProvider(provider.InMemoryWithDomain(domainFilter), provider.InMemoryWithLogging()), nil
 	default:
