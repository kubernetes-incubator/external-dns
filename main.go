/*
Copyright 2017 The Kubernetes Authors.

Licensed under the Apache License, Version 2.0 (the "License");
you may not use this file except in compliance with the License.
You may obtain a copy of the License at

    http://www.apache.org/licenses/LICENSE-2.0

Unless required by applicable law or agreed to in writing, software
distributed under the License is distributed on an "AS IS" BASIS,
WITHOUT WARRANTIES OR CONDITIONS OF ANY KIND, either express or implied.
See the License for the specific language governing permissions and
limitations under the License.
*/

package main

import (
	"net/http"
	"os"
	"os/signal"
	"strings"
	"syscall"
	"time"

	log "github.com/Sirupsen/logrus"
	"github.com/linki/instrumented_http"
	"github.com/prometheus/client_golang/prometheus/promhttp"

	"k8s.io/client-go/kubernetes"
	_ "k8s.io/client-go/plugin/pkg/client/auth"
	"k8s.io/client-go/tools/clientcmd"

	"github.com/kubernetes-incubator/external-dns/controller"
	"github.com/kubernetes-incubator/external-dns/pkg/apis/externaldns"
	"github.com/kubernetes-incubator/external-dns/pkg/apis/externaldns/validation"
	"github.com/kubernetes-incubator/external-dns/plan"
	"github.com/kubernetes-incubator/external-dns/provider"
	"github.com/kubernetes-incubator/external-dns/registry"
	"github.com/kubernetes-incubator/external-dns/source"
)

func main() {
	cfg := externaldns.NewConfig()
	if err := cfg.ParseFlags(os.Args[1:]); err != nil {
		log.Fatalf("flag parsing error: %v", err)
	}
	log.Infof("config: %+v", cfg)

	if err := validation.ValidateConfig(cfg); err != nil {
		log.Fatalf("config validation failed: %v", err)
	}

	if cfg.LogFormat == "json" {
		log.SetFormatter(&log.JSONFormatter{})
	}
	if cfg.DryRun {
		log.Info("running in dry-run mode. No changes to DNS records will be made.")
	}
	if cfg.Debug {
		log.SetLevel(log.DebugLevel)
	}

	stopChan := make(chan struct{}, 1)

	go serveMetrics(cfg.MetricsAddress)
	go handleSigterm(stopChan)

	var client *kubernetes.Clientset

	// create only those services we explicitly ask for in cfg.Sources
	for _, sourceType := range cfg.Sources {
		// we only need a k8s client if we're creating a non-fake source, and
		// have not already instantiated a k8s client
		if sourceType != "fake" && client == nil {
			var err error
			client, err = newClient(cfg)
			if err != nil {
				log.Fatal(err)
			}
		}

		var src source.Source
		var err error
		switch sourceType {
		case "fake":
			src, err = source.NewFakeSource(cfg.FqdnTemplate)
		case "service":
			src, err = source.NewServiceSource(client, cfg.Namespace, cfg.FqdnTemplate, cfg.Compatibility)
		case "ingress":
			src, err = source.NewIngressSource(client, cfg.Namespace, cfg.FqdnTemplate)
		default:
			log.Fatalf("Don't know how to handle sourceType '%s'", sourceType)
		}

		if err != nil {
			log.Fatal(err)
		}

		source.Register(sourceType, src)
	}

	sources, err := source.LookupMultiple(cfg.Sources)
	if err != nil {
		log.Fatal(err)
	}

	endpointsSource := source.NewDedupSource(source.NewMultiSource(sources))

	var p provider.Provider
	switch cfg.Provider {
	case "aws":
		p, err = provider.NewAWSProvider(cfg.DomainFilter, cfg.DryRun)
<<<<<<< HEAD
	case "azure":
		p, err = provider.NewAzureProvider(cfg.AzureConfigFile, cfg.DomainFilter, cfg.AzureResourceGroup, cfg.DryRun)
	case "cloudflare":
		p, err = provider.NewCloudFlareProvider(cfg.DomainFilter, cfg.DryRun)
	case "google":
		p, err = provider.NewGoogleProvider(cfg.GoogleProject, cfg.DomainFilter, cfg.DryRun)
=======
	case "digitalocean":
		p, err = provider.NewDigitalOceanProvider(cfg.DomainFilter, cfg.DryRun)
	case "azure":
		p, err = provider.NewAzureProvider(cfg.AzureConfigFile, cfg.DomainFilter, cfg.AzureResourceGroup, cfg.DryRun)
>>>>>>> cafe6c08
	case "inmemory":
		p, err = provider.NewInMemoryProvider(provider.InMemoryWithDomain(cfg.DomainFilter), provider.InMemoryWithLogging()), nil
	default:
		log.Fatalf("unknown dns provider: %s", cfg.Provider)
	}
	if err != nil {
		log.Fatal(err)
	}

	var r registry.Registry
	switch cfg.Registry {
	case "noop":
		r, err = registry.NewNoopRegistry(p)
	case "txt":
		r, err = registry.NewTXTRegistry(p, cfg.TXTPrefix, cfg.TXTOwnerID)
	default:
		log.Fatalf("unknown registry: %s", cfg.Registry)
	}

	if err != nil {
		log.Fatal(err)
	}

	policy, exists := plan.Policies[cfg.Policy]
	if !exists {
		log.Fatalf("unknown policy: %s", cfg.Policy)
	}

	ctrl := controller.Controller{
		Source:   endpointsSource,
		Registry: r,
		Policy:   policy,
		Interval: cfg.Interval,
	}

	if cfg.Once {
		err := ctrl.RunOnce()
		if err != nil {
			log.Fatal(err)
		}

		os.Exit(0)
	}

	ctrl.Run(stopChan)
	for {
		log.Info("Pod waiting to be deleted")
		time.Sleep(time.Second * 30)
	}
}

func handleSigterm(stopChan chan struct{}) {
	signals := make(chan os.Signal, 1)
	signal.Notify(signals, syscall.SIGTERM)
	<-signals
	log.Info("Received SIGTERM. Terminating...")
	close(stopChan)
}

func newClient(cfg *externaldns.Config) (*kubernetes.Clientset, error) {
	if cfg.KubeConfig == "" {
		if _, err := os.Stat(clientcmd.RecommendedHomeFile); err == nil {
			cfg.KubeConfig = clientcmd.RecommendedHomeFile
		}
	}

	config, err := clientcmd.BuildConfigFromFlags(cfg.Master, cfg.KubeConfig)
	if err != nil {
		return nil, err
	}

	config.WrapTransport = func(rt http.RoundTripper) http.RoundTripper {
		return instrumented_http.NewTransport(rt, &instrumented_http.Callbacks{
			PathProcessor: func(path string) string {
				parts := strings.Split(path, "/")
				return parts[len(parts)-1]
			},
		})
	}

	client, err := kubernetes.NewForConfig(config)
	if err != nil {
		return nil, err
	}

	log.Infof("Connected to cluster at %s", config.Host)

	return client, nil
}

func serveMetrics(address string) {
	http.HandleFunc("/healthz", func(w http.ResponseWriter, _ *http.Request) {
		w.WriteHeader(http.StatusOK)
		w.Write([]byte("OK"))
	})

	http.Handle("/metrics", promhttp.Handler())

	log.Fatal(http.ListenAndServe(address, nil))
}<|MERGE_RESOLUTION|>--- conflicted
+++ resolved
@@ -112,19 +112,14 @@
 	switch cfg.Provider {
 	case "aws":
 		p, err = provider.NewAWSProvider(cfg.DomainFilter, cfg.DryRun)
-<<<<<<< HEAD
 	case "azure":
 		p, err = provider.NewAzureProvider(cfg.AzureConfigFile, cfg.DomainFilter, cfg.AzureResourceGroup, cfg.DryRun)
 	case "cloudflare":
 		p, err = provider.NewCloudFlareProvider(cfg.DomainFilter, cfg.DryRun)
 	case "google":
 		p, err = provider.NewGoogleProvider(cfg.GoogleProject, cfg.DomainFilter, cfg.DryRun)
-=======
 	case "digitalocean":
 		p, err = provider.NewDigitalOceanProvider(cfg.DomainFilter, cfg.DryRun)
-	case "azure":
-		p, err = provider.NewAzureProvider(cfg.AzureConfigFile, cfg.DomainFilter, cfg.AzureResourceGroup, cfg.DryRun)
->>>>>>> cafe6c08
 	case "inmemory":
 		p, err = provider.NewInMemoryProvider(provider.InMemoryWithDomain(cfg.DomainFilter), provider.InMemoryWithLogging()), nil
 	default:
