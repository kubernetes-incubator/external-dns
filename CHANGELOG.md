--- conflicted
+++ resolved
@@ -1,8 +1,5 @@
-<<<<<<< HEAD
   - Bugfix: Retrive all DNSimple response pages (#468) @jbowes
-=======
   - Don't log sensitive data on start (#463) @jvassev
->>>>>>> 02f83397
   - Google: Improve logging to help trace misconfigurations (#388) @stealthybox
   - AWS: In addition to the one best public hosted zone, records will be added to all matching private hosted zones (#356) @coreypobrien
   - Every record managed by External DNS is now mapped to a kubernetes resource (service/ingress) @ideahitme
