Features:
<<<<<<< HEAD
  - Generate DNS Name from template for services/ingress if annotation is missing but `--fqdntemplate` is specified
=======

  - Route 53: Support creation of records in multiple hosted zones.
>>>>>>> 4badc729
  - Route 53: Support creation of ALIAS records when endpoint target is a ELB/ALB.
  - Ownership via TXT records
    1. Create TXT records to mark the records managed by External DNS
    2. Supported for AWS Route53 and Google CloudDNS
    3. Configurable TXT record DNS name format
  - Add support for altering the DNS record modification behavior via policies.

## v0.2.0 - 2017-04-07

Features:

  - Support creation of CNAME records when endpoint target is a hostname.
  - Allow omitting the trailing dot in Service annotations.
  - Expose basic Go metrics via Prometheus.

Documentation:

  - Add documentation on how to setup ExternalDNS for Services on AWS.

## v0.1.1 - 2017-04-03

Bug fixes:

  - AWS Route 53: Do not submit request when there are no changes.

## v0.1.0 - 2017-03-30 (KubeCon)

Features:

  - Manage DNS records for Services with `Type=LoadBalancer` on Google CloudDNS.<|MERGE_RESOLUTION|>--- conflicted
+++ resolved
@@ -1,10 +1,6 @@
 Features:
-<<<<<<< HEAD
   - Generate DNS Name from template for services/ingress if annotation is missing but `--fqdntemplate` is specified
-=======
-
   - Route 53: Support creation of records in multiple hosted zones.
->>>>>>> 4badc729
   - Route 53: Support creation of ALIAS records when endpoint target is a ELB/ALB.
   - Ownership via TXT records
     1. Create TXT records to mark the records managed by External DNS
