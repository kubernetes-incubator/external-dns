<<<<<<< HEAD
- Add support for altering the DNS record modification behavior via policies.
=======
Features:
  - Ownership via TXT records 
    1. Create TXT records to mark the records managed by External DNS 
    2. Supported for AWS Route53 and Google CloudDNS 
    3. Configurable TXT record DNS name format 
>>>>>>> 98de0142

## v0.2.0 - 2017-04-07

Features:

  - Support creation of CNAME records when endpoint target is a hostname.
  - Allow omitting the trailing dot in Service annotations.
  - Expose basic Go metrics via Prometheus.

Documentation:

  - Add documentation on how to setup ExternalDNS for Services on AWS.

## v0.1.1 - 2017-04-03

Bug fixes:

  - AWS Route 53: Do not submit request when there are no changes.

## v0.1.0 - 2017-03-30 (KubeCon)

Features:

  - Manage DNS records for Services with `Type=LoadBalancer` on Google CloudDNS.<|MERGE_RESOLUTION|>--- conflicted
+++ resolved
@@ -1,12 +1,10 @@
-<<<<<<< HEAD
-- Add support for altering the DNS record modification behavior via policies.
-=======
 Features:
-  - Ownership via TXT records 
-    1. Create TXT records to mark the records managed by External DNS 
-    2. Supported for AWS Route53 and Google CloudDNS 
-    3. Configurable TXT record DNS name format 
->>>>>>> 98de0142
+
+  - Ownership via TXT records
+    1. Create TXT records to mark the records managed by External DNS
+    2. Supported for AWS Route53 and Google CloudDNS
+    3. Configurable TXT record DNS name format
+  - Add support for altering the DNS record modification behavior via policies.
 
 ## v0.2.0 - 2017-04-07
 
