# This file is autogenerated, do not edit; changes may be undone by the next 'dep ensure'.


[[projects]]
  name = "cloud.google.com/go"
  packages = [
    "compute/metadata",
    "internal"
  ]
  revision = "3b1ae45394a234c385be014e9a488f2bb6eef821"

[[projects]]
  name = "github.com/Azure/azure-sdk-for-go"
  packages = ["arm/dns"]
  revision = "2629e2dfcfeab50896230140542c3b9d89b35ae1"
  version = "v10.0.4-beta"

[[projects]]
  name = "github.com/Azure/go-autorest"
  packages = [
    "autorest",
    "autorest/adal",
    "autorest/azure",
    "autorest/date",
    "autorest/to"
  ]
  revision = "aa2a4534ab680e938d933870f58f23f77e0e208e"
  version = "v10.9.0"

[[projects]]
  name = "github.com/PuerkitoBio/purell"
  packages = ["."]
  revision = "8a290539e2e8629dbc4e6bad948158f790ec31f4"
  version = "v1.0.0"

[[projects]]
  name = "github.com/PuerkitoBio/urlesc"
  packages = ["."]
  revision = "5bd2802263f21d8788851d5305584c82a5c75d7e"

[[projects]]
  name = "github.com/alecthomas/kingpin"
  packages = ["."]
  revision = "1087e65c9441605df944fb12c33f0fe7072d18ca"
  version = "v2.2.5"

[[projects]]
  branch = "master"
  name = "github.com/alecthomas/template"
  packages = [
    ".",
    "parse"
  ]
  revision = "a0175ee3bccc567396460bf5acd36800cb10c49c"

[[projects]]
  branch = "master"
  name = "github.com/alecthomas/units"
  packages = ["."]
  revision = "2efee857e7cfd4f3d0138cc3cbb1b4966962b93a"

[[projects]]
  name = "github.com/aws/aws-sdk-go"
  packages = [
    "aws",
    "aws/awserr",
    "aws/awsutil",
    "aws/client",
    "aws/client/metadata",
    "aws/corehandlers",
    "aws/credentials",
    "aws/credentials/ec2rolecreds",
    "aws/credentials/endpointcreds",
    "aws/credentials/stscreds",
    "aws/defaults",
    "aws/ec2metadata",
    "aws/endpoints",
    "aws/request",
    "aws/session",
    "aws/signer/v4",
    "internal/sdkio",
    "internal/sdkrand",
    "internal/shareddefaults",
    "private/protocol",
    "private/protocol/json/jsonutil",
    "private/protocol/jsonrpc",
    "private/protocol/query",
    "private/protocol/query/queryutil",
    "private/protocol/rest",
    "private/protocol/restxml",
    "private/protocol/xml/xmlutil",
    "service/route53",
    "service/servicediscovery",
    "service/sts"
  ]
  revision = "9b0098a71f6d4d473a26ec8ad3c2feaac6eb1da6"
  version = "v1.13.32"

[[projects]]
  branch = "master"
  name = "github.com/beorn7/perks"
  packages = ["quantile"]
  revision = "4c0e84591b9aa9e6dcfdf3e020114cd81f89d5f9"

[[projects]]
  name = "github.com/cloudflare/cloudflare-go"
  packages = ["."]
  revision = "4c6994ac3877fbb627766edadc67f4e816e8c890"
  version = "v0.7.4"

[[projects]]
  name = "github.com/coreos/etcd"
  packages = [
    "client",
    "pkg/pathutil",
    "pkg/srv",
    "pkg/types",
    "version"
  ]
  revision = "1b3ac99e8a431b381e633802cc42fe70e663baf5"
  version = "v3.2.15"

[[projects]]
  name = "github.com/coreos/go-oidc"
  packages = [
    "http",
    "jose",
    "key",
    "oauth2",
    "oidc"
  ]
  revision = "be73733bb8cc830d0205609b95d125215f8e9c70"

[[projects]]
  name = "github.com/coreos/go-semver"
  packages = ["semver"]
  revision = "8ab6407b697782a06568d4b7f1db25550ec2e4c6"
  version = "v0.2.0"

[[projects]]
  name = "github.com/coreos/pkg"
  packages = [
    "health",
    "httputil",
    "timeutil"
  ]
  revision = "fa29b1d70f0beaddd4c7021607cc3c3be8ce94b8"

[[projects]]
  name = "github.com/davecgh/go-spew"
  packages = ["spew"]
  revision = "5215b55f46b2b919f50a1df0eaa5886afe4e3b3d"

[[projects]]
  name = "github.com/dgrijalva/jwt-go"
  packages = ["."]
  revision = "06ea1031745cb8b3dab3f6a236daf2b0aa468b7e"
  version = "v3.2.0"

[[projects]]
  name = "github.com/digitalocean/godo"
  packages = [
    ".",
    "context"
  ]
  revision = "77ea48de76a7b31b234d854f15d003c68bb2fb90"
  version = "v1.1.1"

[[projects]]
  name = "github.com/dnsimple/dnsimple-go"
  packages = ["dnsimple"]
  revision = "d1105abc03b313d7b8d9b04364f6bd053b346e59"
  version = "v0.14.0"

[[projects]]
  name = "github.com/docker/distribution"
  packages = [
    "digest",
    "reference"
  ]
  revision = "cd27f179f2c10c5d300e6d09025b538c475b0d51"

[[projects]]
  name = "github.com/emicklei/go-restful"
  packages = [
    ".",
    "log",
    "swagger"
  ]
  revision = "09691a3b6378b740595c1002f40c34dd5f218a22"

[[projects]]
  name = "github.com/exoscale/egoscale"
  packages = ["."]
  revision = "631ee6ea16ccb48a0c98054fdbf0f6e94d8f4a8c"
  version = "v0.9.31"

[[projects]]
  branch = "master"
  name = "github.com/ffledgling/pdns-go"
  packages = ["."]
  revision = "524e7daccd99651cdb56426eb15b7d61f9597a5c"

[[projects]]
  name = "github.com/ghodss/yaml"
  packages = ["."]
  revision = "73d445a93680fa1a78ae23a5839bad48f32ba1ee"

[[projects]]
  name = "github.com/go-ini/ini"
  packages = ["."]
  revision = "32e4c1e6bc4e7d0d8451aa6b75200d19e37a536a"
  version = "v1.32.0"

[[projects]]
  name = "github.com/go-openapi/jsonpointer"
  packages = ["."]
  revision = "46af16f9f7b149af66e5d1bd010e3574dc06de98"

[[projects]]
  name = "github.com/go-openapi/jsonreference"
  packages = ["."]
  revision = "13c6e3589ad90f49bd3e3bbe2c2cb3d7a4142272"

[[projects]]
  name = "github.com/go-openapi/spec"
  packages = ["."]
  revision = "6aced65f8501fe1217321abf0749d354824ba2ff"

[[projects]]
  name = "github.com/go-openapi/swag"
  packages = ["."]
  revision = "1d0bd113de87027671077d3c71eb3ac5d7dbba72"

[[projects]]
  name = "github.com/gogo/protobuf"
  packages = [
    "proto",
    "sortkeys"
  ]
  revision = "e18d7aa8f8c624c915db340349aad4c49b10d173"

[[projects]]
  name = "github.com/golang/glog"
  packages = ["."]
  revision = "44145f04b68cf362d9c4df2182967c2275eaefed"

[[projects]]
  name = "github.com/golang/protobuf"
  packages = ["proto"]
  revision = "8616e8ee5e20a1704615e6c8d7afcdac06087a67"

[[projects]]
  branch = "master"
  name = "github.com/google/go-querystring"
  packages = ["query"]
  revision = "53e6ce116135b80d037921a7fdd5138cf32d7a8a"

[[projects]]
  name = "github.com/google/gofuzz"
  packages = ["."]
  revision = "44d81051d367757e1c7c6a5a86423ece9afcf63c"

[[projects]]
  branch = "master"
  name = "github.com/gophercloud/gophercloud"
  packages = [
    ".",
    "openstack",
    "openstack/dns/v2/recordsets",
    "openstack/dns/v2/zones",
    "openstack/identity/v2/tenants",
    "openstack/identity/v2/tokens",
    "openstack/identity/v3/tokens",
    "openstack/utils",
    "pagination"
  ]
  revision = "bfc4756e1a693a850d7d459f4b28b21f35a24b5a"

[[projects]]
  name = "github.com/howeyc/gopass"
  packages = ["."]
  revision = "3ca23474a7c7203e0a0a070fd33508f6efdb9b3d"

[[projects]]
  name = "github.com/imdario/mergo"
  packages = ["."]
  revision = "6633656539c1639d9d78127b7d47c622b5d7b6dc"

[[projects]]
  branch = "master"
  name = "github.com/infobloxopen/infoblox-go-client"
  packages = ["."]
  revision = "61dc5f9b0a655ebf43026f0d8a837ad1e28e4b96"

[[projects]]
  branch = "master"
  name = "github.com/jinzhu/copier"
  packages = ["."]
  revision = "7e38e58719c33e0d44d585c4ab477a30f8cb82dd"

[[projects]]
  name = "github.com/jmespath/go-jmespath"
  packages = ["."]
  revision = "0b12d6b5"

[[projects]]
  name = "github.com/jonboulle/clockwork"
  packages = ["."]
  revision = "72f9bd7c4e0c2a40055ab3d0f09654f730cce982"

[[projects]]
  name = "github.com/juju/ratelimit"
  packages = ["."]
  revision = "77ed1c8a01217656d2080ad51981f6e99adaa177"

[[projects]]
  name = "github.com/kubernetes/repo-infra"
  packages = ["verify/boilerplate/test"]
  revision = "c2f9667a4c29e70a39b0e89db2d4f0cab907dbee"

[[projects]]
  name = "github.com/linki/instrumented_http"
  packages = ["."]
  revision = "508103cfb3b315fa9752b5bcd4fb2d97bbc26d89"
  version = "v0.2.0"

[[projects]]
  name = "github.com/mailru/easyjson"
  packages = [
    "buffer",
    "jlexer",
    "jwriter"
  ]
  revision = "d5b7844b561a7bc640052f1b935f7b800330d7e0"

[[projects]]
  branch = "master"
  name = "github.com/matttproud/golang_protobuf_extensions"
  packages = ["pbutil"]
  revision = "c12348ce28de40eed0136aa2b644d0ee0650e56c"

[[projects]]
  name = "github.com/nesv/go-dynect"
  packages = ["dynect"]
  revision = "cdd946344b54bdf7dbeac406c2f1fe93150f08ea"
  version = "v0.6.0"

[[projects]]
  name = "github.com/pkg/errors"
  packages = ["."]
  revision = "f15c970de5b76fac0b59abb32d62c17cc7bed265"

[[projects]]
  name = "github.com/pmezard/go-difflib"
  packages = ["difflib"]
  revision = "d8ed2627bdf02c080bf22230dbb337003b7aba2d"

[[projects]]
  name = "github.com/prometheus/client_golang"
  packages = [
    "prometheus",
    "prometheus/promhttp"
  ]
  revision = "c5b7fccd204277076155f10851dad72b76a49317"
  version = "v0.8.0"

[[projects]]
  branch = "master"
  name = "github.com/prometheus/client_model"
  packages = ["go"]
  revision = "99fa1f4be8e564e8a6b613da7fa6f46c9edafc6c"

[[projects]]
  branch = "master"
  name = "github.com/prometheus/common"
  packages = [
    "expfmt",
    "internal/bitbucket.org/ww/goautoneg",
    "model"
  ]
  revision = "2e54d0b93cba2fd133edc32211dcc32c06ef72ca"

[[projects]]
  name = "github.com/prometheus/procfs"
  packages = [
    ".",
    "xfs"
  ]
  revision = "a6e9df898b1336106c743392c48ee0b71f5c4efa"

[[projects]]
  name = "github.com/sirupsen/logrus"
  packages = ["."]
  revision = "f006c2ac4710855cf0f916dd6b77acf6b048dc6e"
  version = "v1.0.3"

[[projects]]
  name = "github.com/spf13/pflag"
  packages = ["."]
  revision = "9ff6c6923cfffbcd502984b8e0c80539a94968b7"

[[projects]]
  name = "github.com/stretchr/objx"
  packages = ["."]
  revision = "cbeaeb16a013161a98496fad62933b1d21786672"

[[projects]]
  name = "github.com/stretchr/testify"
  packages = [
    "assert",
    "mock",
    "require",
    "suite"
  ]
  revision = "69483b4bd14f5845b5a1e55bca19e954e827f1d0"
  version = "v1.1.4"

[[projects]]
  branch = "master"
  name = "github.com/tent/http-link-go"
  packages = ["."]
  revision = "ac974c61c2f990f4115b119354b5e0b47550e888"

[[projects]]
  name = "github.com/ugorji/go"
  packages = ["codec"]
  revision = "ded73eae5db7e7a0ef6f55aace87a2873c5d2b74"

[[projects]]
  name = "golang.org/x/crypto"
  packages = ["ssh/terminal"]
  revision = "d172538b2cfce0c13cee31e647d0367aa8cd2486"

[[projects]]
  name = "golang.org/x/net"
  packages = [
    "context",
    "context/ctxhttp",
    "http2",
    "http2/hpack",
    "idna",
    "lex/httplex",
    "publicsuffix"
  ]
  revision = "e90d6d0afc4c315a0d87a568ae68577cc15149a0"

[[projects]]
  name = "golang.org/x/oauth2"
  packages = [
    ".",
    "google",
    "internal",
    "jws",
    "jwt"
  ]
  revision = "3c3a985cb79f52a3190fbc056984415ca6763d01"

[[projects]]
  name = "golang.org/x/sys"
  packages = ["unix"]
  revision = "8f0908ab3b2457e2e15403d3697c9ef5cb4b57a9"

[[projects]]
  name = "golang.org/x/text"
  packages = [
    "cases",
    "internal/gen",
    "internal/tag",
    "internal/triegen",
    "internal/ucd",
    "language",
    "runes",
    "secure/bidirule",
    "secure/precis",
    "transform",
    "unicode/bidi",
    "unicode/cldr",
    "unicode/norm",
    "unicode/rangetable",
    "width"
  ]
  revision = "2910a502d2bf9e43193af9d68ca516529614eed3"

[[projects]]
  name = "google.golang.org/api"
  packages = [
    "dns/v1",
    "gensupport",
    "googleapi",
    "googleapi/internal/uritemplates"
  ]
  revision = "a0ff90edab763c86aa88f2b1eb4f3301b82f6336"

[[projects]]
  name = "google.golang.org/appengine"
  packages = [
    ".",
    "internal",
    "internal/app_identity",
    "internal/base",
    "internal/datastore",
    "internal/log",
    "internal/modules",
    "internal/remote_api",
    "internal/urlfetch",
    "urlfetch"
  ]
  revision = "4f7eeb5305a4ba1966344836ba4af9996b7b4e05"

[[projects]]
  name = "gopkg.in/inf.v0"
  packages = ["."]
  revision = "3887ee99ecf07df5b447e9b00d9c0b2adaa9f3e4"
  version = "v0.9.0"

[[projects]]
  name = "gopkg.in/yaml.v2"
  packages = ["."]
  revision = "53feefa2559fb8dfa8d81baad31be332c97d6c77"

[[projects]]
  name = "k8s.io/apimachinery"
  packages = [
    "pkg/api/errors",
    "pkg/api/meta",
    "pkg/api/resource",
    "pkg/apimachinery",
    "pkg/apimachinery/announced",
    "pkg/apimachinery/registered",
    "pkg/apis/meta/v1",
    "pkg/apis/meta/v1/unstructured",
    "pkg/conversion",
    "pkg/conversion/queryparams",
    "pkg/fields",
    "pkg/labels",
    "pkg/openapi",
    "pkg/runtime",
    "pkg/runtime/schema",
    "pkg/runtime/serializer",
    "pkg/runtime/serializer/json",
    "pkg/runtime/serializer/protobuf",
    "pkg/runtime/serializer/recognizer",
    "pkg/runtime/serializer/streaming",
    "pkg/runtime/serializer/versioning",
    "pkg/selection",
    "pkg/types",
    "pkg/util/errors",
    "pkg/util/framer",
    "pkg/util/intstr",
    "pkg/util/json",
    "pkg/util/net",
    "pkg/util/rand",
    "pkg/util/runtime",
    "pkg/util/sets",
    "pkg/util/validation",
    "pkg/util/validation/field",
    "pkg/util/wait",
    "pkg/util/yaml",
    "pkg/version",
    "pkg/watch",
    "third_party/forked/golang/reflect"
  ]
  revision = "85ace5365f33b16fc735c866a12e3c765b9700f2"

[[projects]]
  name = "k8s.io/client-go"
  packages = [
    "discovery",
    "discovery/fake",
    "kubernetes",
    "kubernetes/fake",
    "kubernetes/scheme",
    "kubernetes/typed/apps/v1beta1",
    "kubernetes/typed/apps/v1beta1/fake",
    "kubernetes/typed/authentication/v1",
    "kubernetes/typed/authentication/v1/fake",
    "kubernetes/typed/authentication/v1beta1",
    "kubernetes/typed/authentication/v1beta1/fake",
    "kubernetes/typed/authorization/v1",
    "kubernetes/typed/authorization/v1/fake",
    "kubernetes/typed/authorization/v1beta1",
    "kubernetes/typed/authorization/v1beta1/fake",
    "kubernetes/typed/autoscaling/v1",
    "kubernetes/typed/autoscaling/v1/fake",
    "kubernetes/typed/autoscaling/v2alpha1",
    "kubernetes/typed/autoscaling/v2alpha1/fake",
    "kubernetes/typed/batch/v1",
    "kubernetes/typed/batch/v1/fake",
    "kubernetes/typed/batch/v2alpha1",
    "kubernetes/typed/batch/v2alpha1/fake",
    "kubernetes/typed/certificates/v1beta1",
    "kubernetes/typed/certificates/v1beta1/fake",
    "kubernetes/typed/core/v1",
    "kubernetes/typed/core/v1/fake",
    "kubernetes/typed/extensions/v1beta1",
    "kubernetes/typed/extensions/v1beta1/fake",
    "kubernetes/typed/policy/v1beta1",
    "kubernetes/typed/policy/v1beta1/fake",
    "kubernetes/typed/rbac/v1alpha1",
    "kubernetes/typed/rbac/v1alpha1/fake",
    "kubernetes/typed/rbac/v1beta1",
    "kubernetes/typed/rbac/v1beta1/fake",
    "kubernetes/typed/settings/v1alpha1",
    "kubernetes/typed/settings/v1alpha1/fake",
    "kubernetes/typed/storage/v1",
    "kubernetes/typed/storage/v1/fake",
    "kubernetes/typed/storage/v1beta1",
    "kubernetes/typed/storage/v1beta1/fake",
    "pkg/api",
    "pkg/api/install",
    "pkg/api/v1",
    "pkg/apis/apps",
    "pkg/apis/apps/install",
    "pkg/apis/apps/v1beta1",
    "pkg/apis/authentication",
    "pkg/apis/authentication/install",
    "pkg/apis/authentication/v1",
    "pkg/apis/authentication/v1beta1",
    "pkg/apis/authorization",
    "pkg/apis/authorization/install",
    "pkg/apis/authorization/v1",
    "pkg/apis/authorization/v1beta1",
    "pkg/apis/autoscaling",
    "pkg/apis/autoscaling/install",
    "pkg/apis/autoscaling/v1",
    "pkg/apis/autoscaling/v2alpha1",
    "pkg/apis/batch",
    "pkg/apis/batch/install",
    "pkg/apis/batch/v1",
    "pkg/apis/batch/v2alpha1",
    "pkg/apis/certificates",
    "pkg/apis/certificates/install",
    "pkg/apis/certificates/v1beta1",
    "pkg/apis/extensions",
    "pkg/apis/extensions/install",
    "pkg/apis/extensions/v1beta1",
    "pkg/apis/policy",
    "pkg/apis/policy/install",
    "pkg/apis/policy/v1beta1",
    "pkg/apis/rbac",
    "pkg/apis/rbac/install",
    "pkg/apis/rbac/v1alpha1",
    "pkg/apis/rbac/v1beta1",
    "pkg/apis/settings",
    "pkg/apis/settings/install",
    "pkg/apis/settings/v1alpha1",
    "pkg/apis/storage",
    "pkg/apis/storage/install",
    "pkg/apis/storage/v1",
    "pkg/apis/storage/v1beta1",
    "pkg/util",
    "pkg/util/parsers",
    "pkg/version",
    "plugin/pkg/client/auth",
    "plugin/pkg/client/auth/gcp",
    "plugin/pkg/client/auth/oidc",
    "rest",
    "rest/watch",
    "testing",
    "third_party/forked/golang/template",
    "tools/auth",
    "tools/clientcmd",
    "tools/clientcmd/api",
    "tools/clientcmd/api/latest",
    "tools/clientcmd/api/v1",
    "tools/metrics",
    "transport",
    "util/cert",
    "util/clock",
    "util/flowcontrol",
    "util/homedir",
    "util/integer",
    "util/jsonpath"
  ]
  revision = "21300e3e11c918b8e6a70fb7293b310683d6c046"
  version = "v3.0.0"

[solve-meta]
  analyzer-name = "dep"
  analyzer-version = 1
<<<<<<< HEAD
  inputs-digest = "ae5cbe56f98ce3856d7794059b6ca81993a6ad1b7ed4c2af3a9d6b4d33f81a6c"
=======
  inputs-digest = "84dd4d46f1682b174b47c24afd13104daa26c16da187d07513cb9a58bb3f4820"
>>>>>>> 795b567f
  solver-name = "gps-cdcl"
  solver-version = 1<|MERGE_RESOLUTION|>--- conflicted
+++ resolved
@@ -679,10 +679,6 @@
 [solve-meta]
   analyzer-name = "dep"
   analyzer-version = 1
-<<<<<<< HEAD
   inputs-digest = "ae5cbe56f98ce3856d7794059b6ca81993a6ad1b7ed4c2af3a9d6b4d33f81a6c"
-=======
-  inputs-digest = "84dd4d46f1682b174b47c24afd13104daa26c16da187d07513cb9a58bb3f4820"
->>>>>>> 795b567f
   solver-name = "gps-cdcl"
   solver-version = 1