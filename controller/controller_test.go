--- conflicted
+++ resolved
@@ -138,12 +138,8 @@
 	ctrl := &Controller{
 		Zone:     "test-zone",
 		Source:   source,
-<<<<<<< HEAD
-		Provider: provider,
+		Registry: r,
 		Policy:   &plan.SyncPolicy{},
-=======
-		Registry: r,
->>>>>>> 9d48d892
 	}
 
 	err := ctrl.RunOnce()
